--- conflicted
+++ resolved
@@ -11,11 +11,7 @@
 serde_json = { version = "1.0", default-features = false, features = ["alloc"] }
 group = { git = "https://github.com/dwallet-labs/group.git" }
 proof = { git = "https://github.com/dwallet-labs/proof.git", branch = "aggregation" }
-<<<<<<< HEAD
-commitment = { git = "https://github.com/dwallet-labs/commitment.git", branch = "pedersen" }
-=======
 commitment = { git = "https://github.com/dwallet-labs/commitment.git", branch = "commitment" }
->>>>>>> 6c3a520f
 thiserror = "1.0"
 
 criterion = { version = "0.5", features = ["html_reports"], optional = true }
