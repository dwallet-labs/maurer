--- conflicted
+++ resolved
@@ -22,9 +22,5 @@
 rand_core = { version = "0.6", features = ["std"] }
 
 [features]
-<<<<<<< HEAD
-test_helpers = ["dep:criterion", "dep:rand_core", "dep:rstest", "proof/test_helpers"]
-=======
 test_helpers = ["dep:criterion", "dep:rand_core", "dep:rstest", "proof/test_helpers"]
 benchmarking = ["test_helpers"]
->>>>>>> c6ea4d8c
