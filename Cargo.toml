[package]
name = "maurer"
version = "0.1.0"
edition = "2021"
license = "BSD-3-Clause-Clear"

[dependencies]
crypto-bigint = { version = "0.5", features = ["rand_core", "serde"], default-features = false }
merlin = { version = "3", default-features = false }
serde = { version = "1.0", features = ["derive"] }
serde_json = { version = "1.0", default-features = false, features = ["alloc"] }
group = { git = "https://github.com/dwallet-labs/group.git" }
proof = { git = "https://github.com/dwallet-labs/proof.git", rev = "3a6411bcd76202aca2fa496ce2eb3351595e8282" }
thiserror = "1.0"

<<<<<<< HEAD
# For benchmarking
=======
>>>>>>> ed01b62b
criterion = { version = "0.5", features = ["html_reports"], optional = true }
rand_core = { version = "0.6", features = ["std"], optional = true }
rstest = { version = "0.18", optional = true }

[dev-dependencies]
rand_core = { version = "0.6", features = ["std"] }

[features]
<<<<<<< HEAD
# This feature is for internal-use only (for benchmarking) and exists due to limitations of benchmarking non-public functions in Rust.
# There will be no SemVer support for this feature.
benchmarking = ["dep:criterion", "dep:rand_core", "dep:rstest"]

[[bench]]
name = "benches"
harness = false
=======
test_helpers = ["dep:criterion", "dep:rand_core", "dep:rstest", "proof/test_helpers"]
benchmarking = ["test_helpers"]
>>>>>>> ed01b62b
<|MERGE_RESOLUTION|>--- conflicted
+++ resolved
@@ -10,13 +10,9 @@
 serde = { version = "1.0", features = ["derive"] }
 serde_json = { version = "1.0", default-features = false, features = ["alloc"] }
 group = { git = "https://github.com/dwallet-labs/group.git" }
-proof = { git = "https://github.com/dwallet-labs/proof.git", rev = "3a6411bcd76202aca2fa496ce2eb3351595e8282" }
+proof = { git = "https://github.com/dwallet-labs/proof.git" }
 thiserror = "1.0"
 
-<<<<<<< HEAD
-# For benchmarking
-=======
->>>>>>> ed01b62b
 criterion = { version = "0.5", features = ["html_reports"], optional = true }
 rand_core = { version = "0.6", features = ["std"], optional = true }
 rstest = { version = "0.18", optional = true }
@@ -25,15 +21,5 @@
 rand_core = { version = "0.6", features = ["std"] }
 
 [features]
-<<<<<<< HEAD
-# This feature is for internal-use only (for benchmarking) and exists due to limitations of benchmarking non-public functions in Rust.
-# There will be no SemVer support for this feature.
-benchmarking = ["dep:criterion", "dep:rand_core", "dep:rstest"]
-
-[[bench]]
-name = "benches"
-harness = false
-=======
 test_helpers = ["dep:criterion", "dep:rand_core", "dep:rstest", "proof/test_helpers"]
-benchmarking = ["test_helpers"]
->>>>>>> ed01b62b
+benchmarking = ["test_helpers"]