[package]
name = "maurer"
version = "0.1.0"
edition = "2021"
license = "BSD-3-Clause-Clear"

[dependencies]
crypto-bigint = { version = "0.5", features = ["rand_core", "serde"], default-features = false }
merlin = { version = "3", default-features = false }
serde = { version = "1.0", features = ["derive"] }
serde_json = { version = "1.0", default-features = false, features = ["alloc"] }
group = { git = "https://github.com/dwallet-labs/group.git" }
proof = { git = "https://github.com/dwallet-labs/proof.git", branch = "aggregation" }
commitment = { git = "https://github.com/dwallet-labs/commitment.git", branch = "commitment" }
thiserror = "1.0"

criterion = { version = "0.5", features = ["html_reports"], optional = true }
rand_core = { version = "0.6", features = ["std"], optional = true }
rstest = { version = "0.18", optional = true }

[dev-dependencies]
rand_core = { version = "0.6", features = ["std"] }

[features]
<<<<<<< HEAD
# This feature is for internal-use only (for benchmarking) and exists due to limitations of benchmarking non-public functions in Rust.
# There will be no SemVer support for this feature.
benchmarking = ["dep:criterion", "dep:rand_core", "dep:rstest", "proof/benchmarking"]

[[bench]]
name = "benches"
harness = false
=======
test_helpers = ["dep:criterion", "dep:rand_core", "dep:rstest", "proof/test_helpers"]
>>>>>>> 9fa596a4
<|MERGE_RESOLUTION|>--- conflicted
+++ resolved
@@ -22,14 +22,9 @@
 rand_core = { version = "0.6", features = ["std"] }
 
 [features]
-<<<<<<< HEAD
-# This feature is for internal-use only (for benchmarking) and exists due to limitations of benchmarking non-public functions in Rust.
-# There will be no SemVer support for this feature.
-benchmarking = ["dep:criterion", "dep:rand_core", "dep:rstest", "proof/benchmarking"]
+test_helpers = ["dep:criterion", "dep:rand_core", "dep:rstest", "proof/test_helpers"]
+benchmarking = ["test_helpers"]
 
 [[bench]]
 name = "benches"
-harness = false
-=======
-test_helpers = ["dep:criterion", "dep:rand_core", "dep:rstest", "proof/test_helpers"]
->>>>>>> 9fa596a4
+harness = false