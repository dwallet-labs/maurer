--- conflicted
+++ resolved
@@ -24,10 +24,7 @@
     pub(super) [WitnessSpaceValue<REPETITIONS, Language>; REPETITIONS],
 );
 
-<<<<<<< HEAD
-=======
 #[cfg_attr(feature = "test_helpers", derive(Clone))]
->>>>>>> c6ea4d8c
 pub struct Party<
     // Number of times this proof should be repeated to achieve sufficient security
     const REPETITIONS: usize,
@@ -94,11 +91,7 @@
 
         let reconstructed_commitments: HashMap<PartyID, Commitment> = reconstructed_commitments?;
 
-<<<<<<< HEAD
-        let miscommitting_parties: Vec<PartyID> = decommitments.keys().cloned()
-=======
         let mut miscommitting_parties: Vec<PartyID> = decommitments.keys().cloned()
->>>>>>> c6ea4d8c
             .filter(|party_id| reconstructed_commitments[party_id] != self.commitments[party_id])
             .collect();
         miscommitting_parties.sort();
