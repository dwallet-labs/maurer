// Author: dWallet Labs, Ltd.
// SPDX-License-Identifier: BSD-3-Clause-Clear

use std::collections::{HashMap, HashSet};

use crypto_bigint::rand_core::CryptoRngCore;
use group::helpers::FlatMapResults;
use group::{GroupElement, PartyID};
use proof::aggregation::{process_incoming_messages, ProofShareRoundParty};
use serde::{Deserialize, Serialize};

use commitment::Commitment;

<<<<<<< HEAD
=======
use crate::aggregation::commitment_round::COMMITMENT_LABEL;
>>>>>>> 9d36a853
use crate::aggregation::decommitment_round::Decommitment;
use crate::aggregation::proof_aggregation_round;
use crate::language::GroupsPublicParametersAccessors;
use crate::language::WitnessSpaceValue;
use crate::Proof;
use crate::{Error, Result};

#[derive(Serialize, Deserialize, Clone, Debug, PartialEq, Eq)]
pub struct ProofShare<const REPETITIONS: usize, Language: crate::Language<REPETITIONS>>(
    #[serde(with = "group::helpers::const_generic_array_serialization")]
    pub(super)  [WitnessSpaceValue<REPETITIONS, Language>; REPETITIONS],
);

#[cfg_attr(feature = "test_helpers", derive(Clone))]
pub struct Party<
    // Number of times this proof should be repeated to achieve sufficient security
    const REPETITIONS: usize,
    // The language we are proving
    Language: crate::Language<REPETITIONS>,
    // A struct used by the protocol using this proof,
    // used to provide extra necessary context that will parameterize the proof (and thus verifier
    // code) and be inserted to the Fiat-Shamir transcript
    ProtocolContext: Clone,
> {
    pub(super) party_id: PartyID,
    pub(crate) provers: HashSet<PartyID>,
    pub(super) language_public_parameters: Language::PublicParameters,
    pub(super) protocol_context: ProtocolContext,
    pub(super) witnesses: Vec<Language::WitnessSpaceGroupElement>,
    pub(super) statements: Vec<Language::StatementSpaceGroupElement>,
    pub(super) randomizers: [Language::WitnessSpaceGroupElement; REPETITIONS],
    pub(super) statement_masks: [Language::StatementSpaceGroupElement; REPETITIONS],
    pub(super) commitments: HashMap<PartyID, Commitment>,
}

impl<
        const REPETITIONS: usize,
        Language: crate::Language<REPETITIONS>,
        ProtocolContext: Clone + Serialize,
    > ProofShareRoundParty<super::Output<REPETITIONS, Language, ProtocolContext>>
    for Party<REPETITIONS, Language, ProtocolContext>
{
    type Error = Error;
    type Decommitment = Decommitment<REPETITIONS, Language>;
    type ProofShare = ProofShare<REPETITIONS, Language>;
    type ProofAggregationRoundParty =
        proof_aggregation_round::Party<REPETITIONS, Language, ProtocolContext>;

    fn generate_proof_share(
        self,
        decommitments: HashMap<PartyID, Self::Decommitment>,
        _rng: &mut impl CryptoRngCore,
    ) -> Result<(Self::ProofShare, Self::ProofAggregationRoundParty)> {
        let decommitments =
            process_incoming_messages(self.party_id, self.provers.clone(), decommitments, true)?;

        let reconstructed_commitments: Result<HashMap<PartyID, Commitment>> = decommitments
            .iter()
            .map(|(party_id, decommitment)| {
                Proof::<REPETITIONS, Language, ProtocolContext>::setup_transcript(
                    &self.protocol_context,
                    &self.language_public_parameters,
                    decommitment.statements.clone(),
                    &decommitment.statement_masks,
                )
                .map(|mut transcript| {
                    (
                        *party_id,
                        Commitment::commit_transcript(
                            *party_id,
<<<<<<< HEAD
                            "maurer proof aggregation - commitment round commitment".to_string(),
=======
                            COMMITMENT_LABEL.to_string(),
>>>>>>> 9d36a853
                            &mut transcript,
                            &decommitment.commitment_randomness,
                        ),
                    )
                })
            })
            .collect();

        let reconstructed_commitments: HashMap<PartyID, Commitment> = reconstructed_commitments?;

        let mut miscommitting_parties: Vec<PartyID> = decommitments
            .keys()
            .cloned()
            .filter(|party_id| reconstructed_commitments[party_id] != self.commitments[party_id])
            .collect();
        miscommitting_parties.sort();

        if !miscommitting_parties.is_empty() {
            return Err(proof::aggregation::Error::WrongDecommitment(
                miscommitting_parties,
            ))?;
        }

        let statement_masks: HashMap<PartyID, group::Result<_>> = decommitments
            .iter()
            .map(|(party_id, decommitment)| {
                (
                    *party_id,
                    decommitment
                        .statement_masks
                        .map(|statement_mask| {
                            Language::StatementSpaceGroupElement::new(
                                statement_mask,
                                self.language_public_parameters
                                    .statement_space_public_parameters(),
                            )
                        })
                        .flat_map_results(),
                )
            })
            .collect();

        let mut parties_sending_invalid_statement_masks: Vec<PartyID> = statement_masks
            .iter()
            .filter(|(_, statement_masks)| statement_masks.is_err())
            .map(|(party_id, _)| *party_id)
            .collect();
        parties_sending_invalid_statement_masks.sort();

        if !parties_sending_invalid_statement_masks.is_empty() {
            return Err(proof::aggregation::Error::InvalidDecommitment(
                parties_sending_invalid_statement_masks,
            ))?;
        }

        let statement_masks: HashMap<_, _> = statement_masks
            .into_iter()
            .map(|(party_id, statement_masks)| (party_id, statement_masks.unwrap()))
            .collect();

        let number_of_statements = self.statements.len();

        let parties_committed_on_wrong_number_of_statements: Vec<PartyID> = decommitments
            .iter()
            .filter(|(_, decommitment)| decommitment.statements.len() != number_of_statements)
            .map(|(party_id, _)| *party_id)
            .collect();

        if !parties_committed_on_wrong_number_of_statements.is_empty() {
            return Err(
                proof::aggregation::Error::WrongNumberOfDecommittedStatements(
                    miscommitting_parties,
                ),
            )?;
        }

        let aggregated_statement_masks = statement_masks.into_values().try_fold(
            self.statement_masks,
            |aggregated_statement_masks, statement_masks| {
                aggregated_statement_masks
                    .into_iter()
                    .zip(statement_masks)
                    .map(|(aggregated_statement_mask, statement_mask)| {
                        aggregated_statement_mask + statement_mask
                    })
                    .collect::<Vec<_>>()
                    .try_into()
                    .map_err(|_| Error::InternalError)
            },
        )?;

        let statements: HashMap<PartyID, group::Result<Vec<_>>> = decommitments
            .clone()
            .into_iter()
            .map(|(party_id, decommitment)| {
                (
                    party_id,
                    decommitment
                        .statements
                        .into_iter()
                        .map(|statement_value| {
                            Language::StatementSpaceGroupElement::new(
                                statement_value,
                                self.language_public_parameters
                                    .statement_space_public_parameters(),
                            )
                        })
                        .collect(),
                )
            })
            .collect();

        let mut parties_sending_invalid_statements: Vec<PartyID> = statements
            .iter()
            .filter(|(_, statement)| statement.is_err())
            .map(|(party_id, _)| *party_id)
            .collect();
        parties_sending_invalid_statements.sort();

        if !parties_sending_invalid_statements.is_empty() {
            return Err(proof::aggregation::Error::InvalidDecommitment(
                parties_sending_invalid_statements,
            ))?;
        }

        let statements: HashMap<_, _> = statements
            .into_iter()
            .map(|(party_id, statement)| (party_id, statement.unwrap()))
            .collect();

        let aggregated_statements: Vec<Language::StatementSpaceGroupElement> = (0
            ..number_of_statements)
            .map(|i| {
                statements
                    .values()
                    .map(|statements| statements[i].clone())
                    .fold(
                        self.statements[i].clone(),
                        |aggregated_group_element, statement| aggregated_group_element + statement,
                    )
            })
            .collect();

        let responses = Proof::<REPETITIONS, Language, ProtocolContext>::prove_inner(
            &self.protocol_context,
            &self.language_public_parameters,
            self.witnesses,
            aggregated_statements.clone(),
            self.randomizers,
            aggregated_statement_masks.clone(),
        )?
        .responses;

        let proof_share = ProofShare(responses);

        let responses = responses
            .map(|value| {
                Language::WitnessSpaceGroupElement::new(
                    value,
                    self.language_public_parameters
                        .witness_space_public_parameters(),
                )
            })
            .flat_map_results()?;

        let statement_masks = decommitments
            .into_iter()
            .map(|(party_id, decommitment)| (party_id, decommitment.statement_masks))
            .collect();

        let proof_aggregation_round_party =
            proof_aggregation_round::Party::<REPETITIONS, Language, ProtocolContext> {
                party_id: self.party_id,
                provers: self.provers,
                language_public_parameters: self.language_public_parameters,
                protocol_context: self.protocol_context,
                statements,
                statement_masks,
                aggregated_statements,
                aggregated_statement_masks,
                responses,
            };

        Ok((proof_share, proof_aggregation_round_party))
    }
}<|MERGE_RESOLUTION|>--- conflicted
+++ resolved
@@ -11,10 +11,7 @@
 
 use commitment::Commitment;
 
-<<<<<<< HEAD
-=======
 use crate::aggregation::commitment_round::COMMITMENT_LABEL;
->>>>>>> 9d36a853
 use crate::aggregation::decommitment_round::Decommitment;
 use crate::aggregation::proof_aggregation_round;
 use crate::language::GroupsPublicParametersAccessors;
@@ -85,11 +82,7 @@
                         *party_id,
                         Commitment::commit_transcript(
                             *party_id,
-<<<<<<< HEAD
-                            "maurer proof aggregation - commitment round commitment".to_string(),
-=======
                             COMMITMENT_LABEL.to_string(),
->>>>>>> 9d36a853
                             &mut transcript,
                             &decommitment.commitment_randomness,
                         ),
