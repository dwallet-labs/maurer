--- conflicted
+++ resolved
@@ -22,10 +22,7 @@
     pub(super) commitment_randomness: ComputationalSecuritySizedNumber,
 }
 
-<<<<<<< HEAD
-=======
 #[cfg_attr(feature = "test_helpers", derive(Clone))]
->>>>>>> c6ea4d8c
 pub struct Party<
     // Number of times this proof should be repeated to achieve sufficient security
     const REPETITIONS: usize,
@@ -66,20 +63,6 @@
         _rng: &mut impl CryptoRngCore,
     ) -> Result<(Self::Decommitment, Self::ProofShareRoundParty)> {
         let commitments = process_incoming_messages(self.party_id, self.provers.clone(), commitments)?;
-<<<<<<< HEAD
-
-        let decommitment = Decommitment::<REPETITIONS, Language> {
-            statements: self
-                .statements
-                .iter()
-                .map(|statement| statement.value())
-                .collect(),
-            statement_masks: self
-                .statement_masks_values,
-            commitment_randomness: self.commitment_randomness,
-        };
-=======
->>>>>>> c6ea4d8c
 
         let proof_share_round_party =
             proof_share_round::Party::<REPETITIONS, Language, ProtocolContext> {
