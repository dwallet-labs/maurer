// Author: dWallet Labs, Ltd.
// SPDX-License-Identifier: BSD-3-Clause-Clear

use std::collections::{HashMap, HashSet};

use crypto_bigint::rand_core::CryptoRngCore;
use group::GroupElement;
use group::helpers::FlatMapResults;
use group::PartyID;
use proof::aggregation::ProofAggregationRoundParty;
use serde::Serialize;

use crate::{Error, Proof, Result};
use crate::aggregation::{Output, process_incoming_messages};
use crate::aggregation::proof_share_round::ProofShare;
use crate::language::GroupsPublicParametersAccessors;
use crate::proof::ChallengeSizedNumber;

#[cfg_attr(feature = "test_helpers", derive(Clone))]
pub struct Party<
    // Number of times this proof should be repeated to achieve sufficient security
    const REPETITIONS: usize,
    // The language we are proving
    Language: crate::Language<REPETITIONS>,
    // A struct used by the protocol using this proof,
    // used to provide extra necessary context that will parameterize the proof (and thus verifier
    // code) and be inserted to the Fiat-Shamir transcript
    ProtocolContext: Clone,
> {
    pub(super) party_id: PartyID,
    pub(crate) provers: HashSet<PartyID>,
    pub(super) language_public_parameters: Language::PublicParameters,
    pub(super) protocol_context: ProtocolContext,
    pub(super) statement_masks: HashMap<PartyID, [group::Value<Language::StatementSpaceGroupElement>; REPETITIONS]>,
    pub(super) statements: HashMap<PartyID, Vec<Language::StatementSpaceGroupElement>>,
    pub(super) aggregated_statements: Vec<Language::StatementSpaceGroupElement>,
    pub(super) aggregated_statement_masks: [Language::StatementSpaceGroupElement; REPETITIONS],
    pub(super) responses: [Language::WitnessSpaceGroupElement; REPETITIONS],
}

impl<
    const REPETITIONS: usize,
    Language: crate::Language<REPETITIONS>,
    ProtocolContext: Clone + Serialize,
> ProofAggregationRoundParty<Output<REPETITIONS, Language, ProtocolContext>>
for Party<REPETITIONS, Language, ProtocolContext>
{
    type Error = Error;
    type ProofShare = ProofShare<REPETITIONS, Language>;

    fn aggregate_proof_shares(
        self,
        proof_shares: HashMap<PartyID, Self::ProofShare>,
        _rng: &mut impl CryptoRngCore,
    ) -> Result<Output<REPETITIONS, Language, ProtocolContext>> {
        let proof_shares = process_incoming_messages(self.party_id, self.provers, proof_shares)?;

        let proof_shares: HashMap<
            PartyID,
            group::Result<[Language::WitnessSpaceGroupElement; REPETITIONS]>,
        > = proof_shares
            .into_iter()
            .map(|(party_id, proof_share)| {
                (
                    party_id,
                    proof_share
                        .0
                        .map(|value| {
                            Language::WitnessSpaceGroupElement::new(
                                value,
                                &self
                                    .language_public_parameters
                                    .witness_space_public_parameters(),
                            )
                        })
                        .flat_map_results(),
                )
            })
            .collect();

        let mut parties_sending_invalid_proof_shares: Vec<PartyID> = proof_shares
            .iter()
            .filter(|(_, proof_share)| proof_share.is_err())
            .map(|(party_id, _)| *party_id)
            .collect();
        parties_sending_invalid_proof_shares.sort();

        if !parties_sending_invalid_proof_shares.is_empty() {
            return Err(proof::aggregation::Error::InvalidProofShare(
                parties_sending_invalid_proof_shares,
            ))?;
        }

        let proof_shares: HashMap<PartyID, [Language::WitnessSpaceGroupElement; REPETITIONS]> =
            proof_shares
                .into_iter()
                .map(|(party_id, proof_share)| (party_id, proof_share.unwrap()))
                .collect();

        let responses =
            Language::WitnessSpaceGroupElement::batch_normalize_const_generic(proof_shares
                .values()
                .fold(Ok(self.responses), |aggregated_responses, proof_share| {
                    aggregated_responses.and_then(|aggregated_responses| {
                        aggregated_responses
                            .into_iter()
                            .zip(proof_share)
                            .map(|(aggregated_response, response)| aggregated_response + response)
                            .collect::<Vec<_>>()
                            .try_into()
                            .map_err(|_| Error::InternalError)
                    })
                })?);

        let aggregated_statement_masks = Language::StatementSpaceGroupElement::batch_normalize_const_generic(self.aggregated_statement_masks);
        let aggregated_proof = Proof::new(aggregated_statement_masks, responses);
        if aggregated_proof
            .verify(
                &self.protocol_context,
                &self.language_public_parameters,
                self.aggregated_statements.clone(),
            )
            .is_err()
        {
            /*
               Identifiable abort logic: using the challenges of the aggregated proof, validate the individual proofs
               (i.e. proof share, statement mask produced by every party).
            */
            let mut transcript = Proof::<REPETITIONS, Language, ProtocolContext>::setup_transcript(
                &self.protocol_context,
                &self.language_public_parameters,
                Language::StatementSpaceGroupElement::batch_normalize(self.aggregated_statements.clone()),
                &aggregated_statement_masks,
            )?;

            let challenges: [Vec<ChallengeSizedNumber>; REPETITIONS] =
                Proof::<REPETITIONS, Language, ProtocolContext>::compute_challenges(self.aggregated_statements.len(), &mut transcript);

            let proofs: HashMap<_, _> = proof_shares
                .into_iter()
                .map(|(party_id, proof_share)| {
                    (
                        party_id,
                        Proof::<REPETITIONS, Language, ProtocolContext>::new(
                            // Same parties participating in all rounds, safe to `.unwrap()`.
                            *self.statement_masks.get(&party_id).unwrap(),
<<<<<<< HEAD
                            proof_share.map(|share| share.value()),
=======
                            Language::WitnessSpaceGroupElement::batch_normalize_const_generic(proof_share),
>>>>>>> 5193e3b9
                        ),
                    )
                }).collect();

            let mut proof_share_cheating_parties: Vec<PartyID> =
                proofs.into_iter().filter(|(party_id, proof)| {
                    proof
                        .verify_inner(
                            challenges.clone(),
                            &self.language_public_parameters,
                            // Same parties participating in all rounds, safe to `.unwrap()`.
                            self.statements.get(party_id).unwrap().clone(),
                        )
                        .is_err()
                })
                    .map(|(party_id, _)| party_id)
                    .collect();
            proof_share_cheating_parties.sort();

            return Err(proof::aggregation::Error::ProofShareVerification(
                proof_share_cheating_parties,
            ))?;
        }

        Ok((aggregated_proof, self.aggregated_statements))
    }
}<|MERGE_RESOLUTION|>--- conflicted
+++ resolved
@@ -144,11 +144,7 @@
                         Proof::<REPETITIONS, Language, ProtocolContext>::new(
                             // Same parties participating in all rounds, safe to `.unwrap()`.
                             *self.statement_masks.get(&party_id).unwrap(),
-<<<<<<< HEAD
-                            proof_share.map(|share| share.value()),
-=======
                             Language::WitnessSpaceGroupElement::batch_normalize_const_generic(proof_share),
->>>>>>> 5193e3b9
                         ),
                     )
                 }).collect();
