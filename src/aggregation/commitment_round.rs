// Author: dWallet Labs, Ltd.
// SPDX-License-Identifier: BSD-3-Clause-Clear

use crate::aggregation::decommitment_round;
use crate::aggregation::decommitment_round::Decommitment;
use crate::{language, Proof};
use crate::{Error, Result};
use commitment::Commitment;
use crypto_bigint::rand_core::CryptoRngCore;
use crypto_bigint::Random;
use group::{ComputationalSecuritySizedNumber, GroupElement, PartyID};
use proof::aggregation;
use proof::aggregation::CommitmentRoundParty;
use serde::Serialize;
use std::collections::HashSet;

#[cfg_attr(feature = "test_helpers", derive(Clone))]
pub struct Party<
    // Number of times this proof should be repeated to achieve sufficient security.
    const REPETITIONS: usize,
    // The language we are proving
    Language: language::Language<REPETITIONS>,
    // A struct used by the protocol using this proof,
    // used to provide extra necessary context that will parameterize the proof (and thus verifier
    // code) and be inserted to the Fiat-Shamir transcript.
    ProtocolContext: Clone,
> {
    pub(crate) party_id: PartyID,
    // The set of parties ${P_i}$ participating in the proof aggregation protocol.
    pub(crate) provers: HashSet<PartyID>,
    pub(crate) language_public_parameters: Language::PublicParameters,
    pub(crate) protocol_context: ProtocolContext,
    pub(crate) witnesses: Vec<Language::WitnessSpaceGroupElement>,
    pub(super) randomizers: [Language::WitnessSpaceGroupElement; REPETITIONS],
    pub(super) statement_masks: [Language::StatementSpaceGroupElement; REPETITIONS],
}

impl<
        const REPETITIONS: usize,
        Language: language::Language<REPETITIONS>,
        ProtocolContext: Clone + Serialize,
    > CommitmentRoundParty<super::Output<REPETITIONS, Language, ProtocolContext>>
    for Party<REPETITIONS, Language, ProtocolContext>
{
    type Error = Error;
    type Commitment = Commitment;

    type DecommitmentRoundParty = decommitment_round::Party<REPETITIONS, Language, ProtocolContext>;

    fn commit_statements_and_statement_mask(
        self,
        rng: &mut impl CryptoRngCore,
    ) -> Result<(Self::Commitment, Self::DecommitmentRoundParty)> {
        if !self.provers.contains(&self.party_id) {
            return Err(Error::Aggregation(
                aggregation::Error::NonParticipatingParty,
            ));
        }

        let statements: Result<Vec<Language::StatementSpaceGroupElement>> = self
            .witnesses
            .iter()
            .map(|witness| Language::homomorphose(witness, &self.language_public_parameters))
            .collect();
        let statements = statements?;

        let commitment_randomness = ComputationalSecuritySizedNumber::random(rng);

        let statement_masks_values =
            Language::StatementSpaceGroupElement::batch_normalize_const_generic(
                self.statement_masks.clone(),
            );

        let statements_values =
            Language::StatementSpaceGroupElement::batch_normalize(statements.clone());

        let mut transcript = Proof::<REPETITIONS, Language, ProtocolContext>::setup_transcript(
            &self.protocol_context,
            &self.language_public_parameters,
            statements_values.clone(),
            &statement_masks_values,
        )?;

        let commitment = Commitment::commit_transcript(
            self.party_id,
<<<<<<< HEAD
            "maurer proof aggregation - commitment round commitment".to_string(),
=======
            COMMITMENT_LABEL.to_string(),
>>>>>>> 9d36a853
            &mut transcript,
            &commitment_randomness,
        );

        let decommitment = Decommitment::<REPETITIONS, Language> {
            statements: statements_values,
            statement_masks: statement_masks_values,
            commitment_randomness,
        };

        let decommitment_round_party =
            decommitment_round::Party::<REPETITIONS, Language, ProtocolContext> {
                party_id: self.party_id,
                provers: self.provers,
                language_public_parameters: self.language_public_parameters,
                protocol_context: self.protocol_context,
                witnesses: self.witnesses,
                statements,
                randomizers: self.randomizers,
                statement_masks: self.statement_masks,
                decommitment,
            };

        Ok((commitment, decommitment_round_party))
    }
}

impl<
        const REPETITIONS: usize,
        Language: language::Language<REPETITIONS>,
        ProtocolContext: Clone + Serialize,
    > Party<REPETITIONS, Language, ProtocolContext>
{
    pub fn new_session(
        party_id: PartyID,
        provers: HashSet<PartyID>,
        language_public_parameters: Language::PublicParameters,
        protocol_context: ProtocolContext,
        witnesses: Vec<Language::WitnessSpaceGroupElement>,
        rng: &mut impl CryptoRngCore,
    ) -> Result<Self> {
        let (randomizers, statement_masks) = Proof::<
            REPETITIONS,
            Language,
            ProtocolContext,
        >::sample_randomizers_and_statement_masks(
            &language_public_parameters, rng,
        )?;

        Ok(Self {
            party_id,
            provers,
            language_public_parameters,
            protocol_context,
            witnesses,
            randomizers,
            statement_masks,
        })
    }
}

pub(super) const COMMITMENT_LABEL: &str = "maurer proof aggregation - commitment round commitment";<|MERGE_RESOLUTION|>--- conflicted
+++ resolved
@@ -83,11 +83,7 @@
 
         let commitment = Commitment::commit_transcript(
             self.party_id,
-<<<<<<< HEAD
-            "maurer proof aggregation - commitment round commitment".to_string(),
-=======
             COMMITMENT_LABEL.to_string(),
->>>>>>> 9d36a853
             &mut transcript,
             &commitment_randomness,
         );
