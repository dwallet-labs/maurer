// Author: dWallet Labs, Ltd.
// SPDX-License-Identifier: BSD-3-Clause-Clear

use std::collections::HashSet;

use commitment::Commitment;
use crypto_bigint::rand_core::CryptoRngCore;
use crypto_bigint::Random;
use group::{ComputationalSecuritySizedNumber, GroupElement, PartyID};
use proof::aggregation;
use proof::aggregation::CommitmentRoundParty;
use serde::Serialize;
use std::collections::HashSet;
use crate::{language, Proof};
use crate::{Error, Result};
use crate::aggregation::decommitment_round;
use crate::aggregation::decommitment_round::Decommitment;

#[cfg_attr(feature = "test_helpers", derive(Clone))]
pub struct Party<
    // Number of times this proof should be repeated to achieve sufficient security
    const REPETITIONS: usize,
    // The language we are proving
    Language: language::Language<REPETITIONS>,
    // A struct used by the protocol using this proof,
    // used to provide extra necessary context that will parameterize the proof (and thus verifier
    // code) and be inserted to the Fiat-Shamir transcript
    ProtocolContext: Clone,
> {
    pub(crate) party_id: PartyID,
    // The set of parties ${P_i}$ participating in the proof aggregation protocol.
    pub(crate) provers: HashSet<PartyID>,
    pub(crate) language_public_parameters: Language::PublicParameters,
    pub(crate) protocol_context: ProtocolContext,
    pub(crate) witnesses: Vec<Language::WitnessSpaceGroupElement>,
    pub(super) randomizers: [Language::WitnessSpaceGroupElement; REPETITIONS],
    pub(super) statement_masks: [Language::StatementSpaceGroupElement; REPETITIONS],
}

impl<
    const REPETITIONS: usize,
    Language: language::Language<REPETITIONS>,
    ProtocolContext: Clone + Serialize,
> CommitmentRoundParty<super::Output<REPETITIONS, Language, ProtocolContext>>
for Party<REPETITIONS, Language, ProtocolContext>
{
    type Error = Error;
    type Commitment = Commitment;

    type DecommitmentRoundParty = decommitment_round::Party<REPETITIONS, Language, ProtocolContext>;

    fn commit_statements_and_statement_mask(
        self,
        rng: &mut impl CryptoRngCore,
    ) -> Result<(Self::Commitment, Self::DecommitmentRoundParty)> {
        if !self.provers.contains(&self.party_id) {
            return Err(Error::Aggregation(aggregation::Error::NonParticipatingParty));
        }

        let statements: Result<Vec<Language::StatementSpaceGroupElement>> = self
            .witnesses
            .iter()
            .map(|witness| Language::homomorphose(witness, &self.language_public_parameters))
            .collect();
        let statements = statements?;

        let commitment_randomness = ComputationalSecuritySizedNumber::random(rng);

<<<<<<< HEAD
        let statement_masks_values = self
            .statement_masks
            .clone()
            .map(|statement_mask| statement_mask.value());
=======
        let statement_masks_values =
            Language::StatementSpaceGroupElement::batch_normalize_const_generic(self
                .statement_masks.clone());

        let statements_values = Language::StatementSpaceGroupElement::batch_normalize(statements.clone());
>>>>>>> ac187b2c

        let mut transcript = Proof::<REPETITIONS, Language, ProtocolContext>::setup_transcript(
            &self.protocol_context,
            &self.language_public_parameters,
<<<<<<< HEAD
            statements
                .iter()
                .map(|statement| statement.value())
                .collect(),
            &statement_masks_values,
        )?;

        let commitment = Commitment::commit_transcript(self.party_id, &mut transcript, &commitment_randomness);
=======
            statements_values.clone(),
            &statement_masks_values,
        )?;

        let commitment = Commitment::commit_transcript(self.party_id, "maurer proof aggregation - commitment round commitment".to_string(), &mut transcript, &commitment_randomness);

        let decommitment = Decommitment::<REPETITIONS, Language> {
            statements: statements_values,
            statement_masks: statement_masks_values,
            commitment_randomness,
        };
>>>>>>> ac187b2c

        let decommitment_round_party =
            decommitment_round::Party::<REPETITIONS, Language, ProtocolContext> {
                party_id: self.party_id,
                provers: self.provers,
                language_public_parameters: self.language_public_parameters,
                protocol_context: self.protocol_context,
                witnesses: self.witnesses,
                statements,
                randomizers: self.randomizers,
                statement_masks: self.statement_masks,
<<<<<<< HEAD
                statement_masks_values,
                commitment_randomness,
=======
                decommitment,
>>>>>>> ac187b2c
            };

        Ok((commitment, decommitment_round_party))
    }
}

impl<
    const REPETITIONS: usize,
    Language: language::Language<REPETITIONS>,
    ProtocolContext: Clone + Serialize,
> Party<REPETITIONS, Language, ProtocolContext>
{
    pub fn new_session(
        party_id: PartyID,
        provers: HashSet<PartyID>,
        language_public_parameters: Language::PublicParameters,
        protocol_context: ProtocolContext,
        witnesses: Vec<Language::WitnessSpaceGroupElement>,
        rng: &mut impl CryptoRngCore,
    ) -> Result<Self> {
        let (randomizers, statement_masks) = Proof::<
            REPETITIONS,
            Language,
            ProtocolContext,
        >::sample_randomizers_and_statement_masks(
            &language_public_parameters, rng,
        )?;

        Ok(Self {
            party_id,
            provers,
            language_public_parameters,
            protocol_context,
            witnesses,
            randomizers,
            statement_masks,
        })
    }
}<|MERGE_RESOLUTION|>--- conflicted
+++ resolved
@@ -1,7 +1,5 @@
 // Author: dWallet Labs, Ltd.
 // SPDX-License-Identifier: BSD-3-Clause-Clear
-
-use std::collections::HashSet;
 
 use commitment::Commitment;
 use crypto_bigint::rand_core::CryptoRngCore;
@@ -66,32 +64,15 @@
 
         let commitment_randomness = ComputationalSecuritySizedNumber::random(rng);
 
-<<<<<<< HEAD
-        let statement_masks_values = self
-            .statement_masks
-            .clone()
-            .map(|statement_mask| statement_mask.value());
-=======
         let statement_masks_values =
             Language::StatementSpaceGroupElement::batch_normalize_const_generic(self
                 .statement_masks.clone());
 
         let statements_values = Language::StatementSpaceGroupElement::batch_normalize(statements.clone());
->>>>>>> ac187b2c
 
         let mut transcript = Proof::<REPETITIONS, Language, ProtocolContext>::setup_transcript(
             &self.protocol_context,
             &self.language_public_parameters,
-<<<<<<< HEAD
-            statements
-                .iter()
-                .map(|statement| statement.value())
-                .collect(),
-            &statement_masks_values,
-        )?;
-
-        let commitment = Commitment::commit_transcript(self.party_id, &mut transcript, &commitment_randomness);
-=======
             statements_values.clone(),
             &statement_masks_values,
         )?;
@@ -103,7 +84,6 @@
             statement_masks: statement_masks_values,
             commitment_randomness,
         };
->>>>>>> ac187b2c
 
         let decommitment_round_party =
             decommitment_round::Party::<REPETITIONS, Language, ProtocolContext> {
@@ -115,12 +95,7 @@
                 statements,
                 randomizers: self.randomizers,
                 statement_masks: self.statement_masks,
-<<<<<<< HEAD
-                statement_masks_values,
-                commitment_randomness,
-=======
                 decommitment,
->>>>>>> ac187b2c
             };
 
         Ok((commitment, decommitment_round_party))
