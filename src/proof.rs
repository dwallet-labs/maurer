--- conflicted
+++ resolved
@@ -1,20 +1,19 @@
 // Author: dWallet Labs, Ltd.
 // SPDX-License-Identifier: BSD-3-Clause-Clear
 
-<<<<<<< HEAD
 use std::{array, marker::PhantomData};
 
-use crypto_bigint::{rand_core::CryptoRngCore};
-use group::{ComputationalSecuritySizedNumber, GroupElement, helpers::FlatMapResults, Samplable};
+use crypto_bigint::rand_core::CryptoRngCore;
+use group::{helpers::FlatMapResults, ComputationalSecuritySizedNumber, GroupElement, Samplable};
 use merlin::Transcript;
 use proof::TranscriptProtocol;
 use serde::{Deserialize, Serialize};
 
-use crate::{Error, language, Result};
-use crate::language::{GroupsPublicParametersAccessors, StatementSpaceValue, WitnessSpaceValue};
-=======
-use group::ComputationalSecuritySizedNumber;
->>>>>>> 0097a7ab
+use crate::{
+    language,
+    language::{GroupsPublicParametersAccessors, StatementSpaceValue, WitnessSpaceValue},
+    Error, Result,
+};
 
 /// The number of repetitions used for sound Maurer proofs, i.e. proofs that achieve negligible
 /// soundness error.
@@ -45,10 +44,10 @@
 }
 
 impl<
-    const REPETITIONS: usize,
-    Language: language::Language<REPETITIONS>,
-    ProtocolContext: Clone + Serialize,
-> Proof<REPETITIONS, Language, ProtocolContext>
+        const REPETITIONS: usize,
+        Language: language::Language<REPETITIONS>,
+        ProtocolContext: Clone + Serialize,
+    > Proof<REPETITIONS, Language, ProtocolContext>
 {
     pub(super) fn new(
         statement_masks: [group::Value<Language::StatementSpaceGroupElement>; REPETITIONS],
@@ -82,7 +81,7 @@
             statements.clone(),
             rng,
         )
-            .map(|proof| (proof, statements))
+        .map(|proof| (proof, statements))
     }
 
     /// Prove a batched Maurer zero-knowledge claim.
@@ -111,7 +110,7 @@
             randomizers,
             statement_masks,
         )
-            .map(|proof| (proof, statements))
+        .map(|proof| (proof, statements))
     }
 
     pub(super) fn prove_with_statements(
@@ -193,7 +192,8 @@
                         |witnesses_and_challenges_linear_combination| {
                             randomizer + witnesses_and_challenges_linear_combination
                         },
-                    ).value()
+                    )
+                    .value()
             })
             .collect::<Vec<_>>()
             .try_into()
@@ -203,7 +203,6 @@
     }
 
     /// Verify a batched Maurer zero-knowledge proof.
-    ///
 
     pub fn verify(
         &self,
@@ -227,6 +226,7 @@
         self.verify_inner(challenges, language_public_parameters, statements)
     }
 
+    #[allow(unused)]
     fn verify_with_transcript(
         &self,
         transcript: &mut Transcript,
@@ -309,6 +309,7 @@
         Err(proof::Error::ProofVerification)?
     }
 
+    #[allow(clippy::type_complexity)]
     pub(super) fn sample_randomizers_and_statement_masks(
         language_public_parameters: &Language::PublicParameters,
         rng: &mut impl CryptoRngCore,
@@ -322,7 +323,7 @@
                 rng,
             )
         })
-            .flat_map_results()?;
+        .flat_map_results()?;
 
         let statement_masks = randomizers
             .clone()
