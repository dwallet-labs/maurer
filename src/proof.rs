--- conflicted
+++ resolved
@@ -800,11 +800,7 @@
 
         let timestamp = if as_millis { "ms" } else { "µs" };
         println!(
-<<<<<<< HEAD
-            "Language Name, Repetitions, Extra Description, Batch Size, Batch Normalize Time ({timestamp}), Setup Transcript Time ({timestamp}), Prove Time ({timestamp}), Verification Time ({timestamp})",
-=======
             "\nLanguage Name, Repetitions, Extra Description, Batch Size, Batch Normalize Time (µs), Setup Transcript Time (µs), Prove Time ({timestamp}), Verification Time ({timestamp})",
->>>>>>> 5193e3b9
         );
 
         for batch_size in [1, 10, 100, 1000, 10000] {
@@ -861,13 +857,8 @@
                 Language::NAME,
                 REPETITIONS,
                 extra_description.clone().unwrap_or("".to_string()),
-<<<<<<< HEAD
-                if as_millis { normalize_time.as_millis() } else { normalize_time.as_micros() },
-                if as_millis { setup_transcript_time.as_millis() } else { setup_transcript_time.as_micros() },
-=======
                 normalize_time.as_micros(),
                 setup_transcript_time.as_micros(),
->>>>>>> 5193e3b9
                 if as_millis { prove_time.as_millis() } else { prove_time.as_micros() },
                 if as_millis { verify_time.as_millis() } else { verify_time.as_micros() },
             );
