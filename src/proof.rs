--- conflicted
+++ resolved
@@ -231,12 +231,10 @@
 
     fn verify_with_transcript(
         &self,
-        challenges: [Vec<ChallengeSizedNumber>; REPETITIONS],
+        transcript: &mut Transcript,
         language_public_parameters: &Language::PublicParameters,
         statements: Vec<Language::StatementSpaceGroupElement>,
     ) -> Result<()> {
-<<<<<<< HEAD
-=======
         let challenges: [Vec<ChallengeSizedNumber>; REPETITIONS] =
             Self::compute_challenges(statements.len(), transcript);
 
@@ -249,7 +247,6 @@
         language_public_parameters: &Language::PublicParameters,
         statements: Vec<Language::StatementSpaceGroupElement>,
     ) -> Result<()> {
->>>>>>> ac187b2c
         let batch_size = statements.len();
 
         let responses = self
