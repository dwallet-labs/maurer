// Author: dWallet Labs, Ltd.
// SPDX-License-Identifier: BSD-3-Clause-Clear

use std::{array, marker::PhantomData};

use crypto_bigint::{ConcatMixed, rand_core::CryptoRngCore, U128};
use group::{ComputationalSecuritySizedNumber, GroupElement, helpers::FlatMapResults, Samplable};
use merlin::Transcript;
use proof::TranscriptProtocol;
use serde::{Deserialize, Serialize};

use crate::{Error, language, Result};
use crate::language::{GroupsPublicParametersAccessors, StatementSpaceValue, WitnessSpaceValue};

/// The number of repetitions used for sound Maurer proofs, i.e. proofs that achieve negligible soundness error.
pub const SOUND_PROOFS_REPETITIONS: usize = 1;

/// The number of repetitions used for Maurer proofs that achieve 1/2 soundness error.
pub const BIT_SOUNDNESS_PROOFS_REPETITIONS: usize = ComputationalSecuritySizedNumber::BITS;

// For a batch size $N_B$, the challenge space should be $[0,N_B \cdot 2^{\kappa + 2})$.
// Setting it to be 128-bit larger than the computational security parameter $\kappa$ allows us to
// use any batch size (Rust does not allow a vector larger than $2^64$ elements,
// as does 64-bit architectures in which the memory won't even be addressable.)
pub(super) type ChallengeSizedNumber =
<ComputationalSecuritySizedNumber as ConcatMixed<U128>>::MixedOutput;

/// A Batched Maurer Zero-Knowledge Proof.
/// Implements Appendix B. Maurer Protocols in the paper.
#[derive(Serialize, Deserialize, Clone, Debug, PartialEq, Eq)]
pub struct Proof<
    // Number of parallel repetitions required to get a negligible soundness error.
    const REPETITIONS: usize,
    // The language we are proving
    Language: language::Language<REPETITIONS>,
    // A struct used by the protocol using this proof,
    // used to provide extra necessary context that will parameterize the proof (and thus verifier
    // code) and be inserted to the Fiat-Shamir transcript
    ProtocolContext: Clone,
> {
    #[serde(with = "group::helpers::const_generic_array_serialization")]
    pub(super) statement_masks: [StatementSpaceValue<REPETITIONS, Language>; REPETITIONS],
    #[serde(with = "group::helpers::const_generic_array_serialization")]
    pub(super) responses: [WitnessSpaceValue<REPETITIONS, Language>; REPETITIONS],

    _protocol_context_choice: PhantomData<ProtocolContext>,
}

impl<
    const REPETITIONS: usize,
    Language: language::Language<REPETITIONS>,
    ProtocolContext: Clone + Serialize,
> Proof<REPETITIONS, Language, ProtocolContext>
{
    pub(super) fn new(
        statement_masks: [group::Value<Language::StatementSpaceGroupElement>; REPETITIONS],
        responses: [group::Value<Language::WitnessSpaceGroupElement>; REPETITIONS],
    ) -> Self {
        Self {
            statement_masks,
            responses,
            _protocol_context_choice: PhantomData,
        }
    }

    /// Prove a batched Maurer zero-knowledge claim.
    /// Returns the zero-knowledge proof.
    pub fn prove(
        protocol_context: &ProtocolContext,
        language_public_parameters: &Language::PublicParameters,
        witnesses: Vec<Language::WitnessSpaceGroupElement>,
        rng: &mut impl CryptoRngCore,
    ) -> Result<(Self, Vec<Language::StatementSpaceGroupElement>)> {
        let statements: Result<Vec<Language::StatementSpaceGroupElement>> = witnesses
            .iter()
            .map(|witness| Language::homomorphose(witness, language_public_parameters))
            .collect();
        let statements = statements?;

        Self::prove_with_statements(
            protocol_context,
            language_public_parameters,
            witnesses,
            statements.clone(),
            rng,
        )
            .map(|proof| (proof, statements))
    }

    /// Prove a batched Maurer zero-knowledge claim.
    /// Returns the zero-knowledge proof.
    ///
    /// An inner function to be used when the randomizers should be sampled from a sub-domain.
    /// Unless that is the case, use ['Self::prove'].
    pub fn prove_with_randomizers(
        protocol_context: &ProtocolContext,
        language_public_parameters: &Language::PublicParameters,
        witnesses: Vec<Language::WitnessSpaceGroupElement>,
        randomizers: [Language::WitnessSpaceGroupElement; REPETITIONS],
        statement_masks: [Language::StatementSpaceGroupElement; REPETITIONS],
    ) -> Result<(Self, Vec<Language::StatementSpaceGroupElement>)> {
        let statements: Result<Vec<Language::StatementSpaceGroupElement>> = witnesses
            .iter()
            .map(|witness| Language::homomorphose(witness, language_public_parameters))
            .collect();
        let statements = statements?;

        Self::prove_inner(
            protocol_context,
            language_public_parameters,
            witnesses,
            statements.clone(),
            randomizers,
            statement_masks,
        )
            .map(|proof| (proof, statements))
    }

    pub(super) fn prove_with_statements(
        protocol_context: &ProtocolContext,
        language_public_parameters: &Language::PublicParameters,
        witnesses: Vec<Language::WitnessSpaceGroupElement>,
        statements: Vec<Language::StatementSpaceGroupElement>,
        rng: &mut impl CryptoRngCore,
    ) -> Result<Self> {
        let (randomizers, statement_masks) =
            Self::sample_randomizers_and_statement_masks(language_public_parameters, rng)?;

        Self::prove_inner(
            protocol_context,
            language_public_parameters,
            witnesses,
            statements,
            randomizers,
            statement_masks,
        )
    }

    pub(super) fn prove_inner(
        protocol_context: &ProtocolContext,
        language_public_parameters: &Language::PublicParameters,
        witnesses: Vec<Language::WitnessSpaceGroupElement>,
        statements: Vec<Language::StatementSpaceGroupElement>,
        randomizers: [Language::WitnessSpaceGroupElement; REPETITIONS],
        statement_masks: [Language::StatementSpaceGroupElement; REPETITIONS],
    ) -> Result<Self> {
        if witnesses.is_empty() {
            return Err(Error::InvalidParameters);
        }

        let batch_size = witnesses.len();

        let statement_masks_values = statement_masks
            .clone()
            .map(|statement_mask| statement_mask.value());

        let mut transcript = Self::setup_transcript(
            protocol_context,
            language_public_parameters,
            statements
                .iter()
                .map(|statement| statement.value())
                .collect(),
            &statement_masks_values,
        )?;

        let challenges: [Vec<ChallengeSizedNumber>; REPETITIONS] =
            Self::compute_challenges(batch_size, &mut transcript);

        let challenge_bit_size = Language::challenge_bits(batch_size)?;
        let responses = randomizers
            .into_iter()
            .zip(challenges)
            .map(|(randomizer, challenges)| {
                witnesses
                    .clone()
                    .into_iter()
                    .zip(challenges)
                    .filter_map(|(witness, challenge)| {
                        if challenge_bit_size == 1 {
                            // A special case that needs special caring.
                            if challenge == ChallengeSizedNumber::ZERO {
                                None
                            } else {
                                Some(witness)
                            }
                        } else {
                            // Using the "small exponents" method for batching.
                            Some(witness.scalar_mul_bounded(&challenge, challenge_bit_size))
                        }
                    })
                    .reduce(|a, b| a + b)
                    .map_or(
                        randomizer.clone(),
                        |witnesses_and_challenges_linear_combination| {
                            randomizer + witnesses_and_challenges_linear_combination
                        },
                    ).value()
            })
            .collect::<Vec<_>>()
            .try_into()
            .map_err(|_| crate::Error::InternalError)?;

        Ok(Self::new(statement_masks_values, responses))
    }

    /// Verify a batched Maurer zero-knowledge proof.
    ///

    pub fn verify(
        &self,
        protocol_context: &ProtocolContext,
        language_public_parameters: &Language::PublicParameters,
        statements: Vec<Language::StatementSpaceGroupElement>,
    ) -> Result<()> {
        let mut transcript = Self::setup_transcript(
            protocol_context,
            language_public_parameters,
            statements
                .iter()
                .map(|statement| statement.value())
                .collect(),
            &self.statement_masks,
        )?;

        let challenges: [Vec<ChallengeSizedNumber>; REPETITIONS] =
            Self::compute_challenges(statements.len(), &mut transcript);

        self.verify_inner(challenges, language_public_parameters, statements)
    }

    fn verify_with_transcript(
        &self,
        transcript: &mut Transcript,
        language_public_parameters: &Language::PublicParameters,
        statements: Vec<Language::StatementSpaceGroupElement>,
    ) -> Result<()> {
        let challenges: [Vec<ChallengeSizedNumber>; REPETITIONS] =
            Self::compute_challenges(statements.len(), transcript);

        self.verify_inner(challenges, language_public_parameters, statements)
    }

    pub(crate) fn verify_inner(
        &self,
        challenges: [Vec<ChallengeSizedNumber>; REPETITIONS],
        language_public_parameters: &Language::PublicParameters,
        statements: Vec<Language::StatementSpaceGroupElement>,
    ) -> Result<()> {
        let batch_size = statements.len();

        let responses = self
            .responses
            .map(|response| {
                Language::WitnessSpaceGroupElement::new(
                    response,
                    language_public_parameters.witness_space_public_parameters(),
                )
            })
            .flat_map_results()?;

        let statement_masks = self
            .statement_masks
            .map(|statement_mask| {
                Language::StatementSpaceGroupElement::new(
                    statement_mask,
                    language_public_parameters.statement_space_public_parameters(),
                )
            })
            .flat_map_results()?;

        let response_statements: [Language::StatementSpaceGroupElement; REPETITIONS] = responses
            .map(|response| Language::homomorphose(&response, language_public_parameters))
            .flat_map_results()?;

        let challenge_bit_size = Language::challenge_bits(batch_size)?;
        let reconstructed_response_statements: [Language::StatementSpaceGroupElement; REPETITIONS] =
            statement_masks
                .into_iter()
                .zip(challenges)
                .map(|(statement_mask, challenges)| {
                    statements
                        .clone()
                        .into_iter()
                        .zip(challenges)
                        .filter_map(|(statement, challenge)| {
                            if challenge_bit_size == 1 {
                                // A special case that needs special caring
                                if challenge == ChallengeSizedNumber::ZERO {
                                    None
                                } else {
                                    Some(statement)
                                }
                            } else {
                                Some(statement.scalar_mul_bounded(&challenge, challenge_bit_size))
                            }
                        })
                        .reduce(|a, b| a + b)
                        .map_or(
                            statement_mask.clone(),
                            |statements_and_challenges_linear_combination| {
                                statement_mask + statements_and_challenges_linear_combination
                            },
                        )
                })
                .collect::<Vec<_>>()
                .try_into()
                .map_err(|_| Error::InternalError)?;

        if response_statements == reconstructed_response_statements {
            return Ok(());
        }
        Err(proof::Error::ProofVerification)?
    }

    pub(super) fn sample_randomizers_and_statement_masks(
        language_public_parameters: &Language::PublicParameters,
        rng: &mut impl CryptoRngCore,
    ) -> Result<(
        [Language::WitnessSpaceGroupElement; REPETITIONS],
        [Language::StatementSpaceGroupElement; REPETITIONS],
    )> {
        let randomizers = array::from_fn(|_| {
            Language::WitnessSpaceGroupElement::sample(
                language_public_parameters.witness_space_public_parameters(),
                rng,
            )
        })
            .flat_map_results()?;

        let statement_masks = randomizers
            .clone()
            .map(|randomizer| Language::homomorphose(&randomizer, language_public_parameters))
            .flat_map_results()?;

        Ok((randomizers, statement_masks))
    }

    pub(super) fn setup_transcript(
        protocol_context: &ProtocolContext,
        language_public_parameters: &Language::PublicParameters,
        statements: Vec<group::Value<Language::StatementSpaceGroupElement>>,
        statement_masks_values: &[group::Value<Language::StatementSpaceGroupElement>; REPETITIONS],
    ) -> Result<Transcript> {
        let mut transcript = Transcript::new(Language::NAME.as_bytes());

        transcript.serialize_to_transcript_as_json(b"protocol context", protocol_context)?;

        transcript.serialize_to_transcript_as_json(
            b"language public parameters",
            language_public_parameters,
        )?;

        transcript.serialize_to_transcript_as_json(
            b"witness space public parameters",
            language_public_parameters.witness_space_public_parameters(),
        )?;

        transcript.serialize_to_transcript_as_json(
            b"statement space public parameters",
            language_public_parameters.statement_space_public_parameters(),
        )?;

        if statements.iter().any(|statement| {
            transcript
                .serialize_to_transcript_as_json(b"statement value", &statement)
                .is_err()
        }) {
            return Err(Error::InvalidParameters);
        }

        if statement_masks_values.iter().any(|statement_mask| {
            transcript
                .serialize_to_transcript_as_json(b"statement mask value", &statement_mask)
                .is_err()
        }) {
            return Err(Error::InvalidParameters);
        }

        Ok(transcript)
    }

    pub(crate) fn compute_challenges(
        batch_size: usize,
        transcript: &mut Transcript,
    ) -> [Vec<ChallengeSizedNumber>; REPETITIONS] {
        array::from_fn(|_| {
            (1..=batch_size)
                .map(|_| {
                    let challenge = transcript.challenge(b"challenge");

                    // we don't have to do this because Merlin uses a PRF behind the scenes,
                    // but we do it anyways as a security best-practice
                    transcript.append_uint(b"challenge", &challenge);

                    challenge
                })
                .collect()
        })
    }
}

#[cfg(feature = "test_helpers")]
pub(super) mod test_helpers {
    use std::marker::PhantomData;
    use criterion::measurement::{Measurement, WallTime};
    use rand_core::OsRng;

    use crate::test_helpers::{sample_witness, sample_witnesses};

    use super::*;

    pub fn generate_valid_proof<const REPETITIONS: usize, Language: language::Language<REPETITIONS>>(
        language_public_parameters: &Language::PublicParameters,
        witnesses: Vec<Language::WitnessSpaceGroupElement>,
        rng: &mut impl CryptoRngCore,
    ) -> (
        Proof<REPETITIONS, Language, PhantomData<()>>,
        Vec<Language::StatementSpaceGroupElement>,
    ) {
        Proof::prove(
            &PhantomData,
            language_public_parameters,
            witnesses,
            rng,
        )
            .unwrap()
    }

    pub fn valid_proof_verifies<const REPETITIONS: usize, Language: language::Language<REPETITIONS>>(
        language_public_parameters: &Language::PublicParameters,
        batch_size: usize,
        rng: &mut impl CryptoRngCore,
    ) {
        let witnesses =
            sample_witnesses::<REPETITIONS, Language>(language_public_parameters, batch_size, rng);

        valid_proof_verifies_internal::<REPETITIONS, Language>(
            language_public_parameters,
            witnesses,
            rng,
        )
    }

    pub fn valid_proof_verifies_internal<
        const REPETITIONS: usize,
        Language: language::Language<REPETITIONS>,
    >(
        language_public_parameters: &Language::PublicParameters,
        witnesses: Vec<Language::WitnessSpaceGroupElement>,
        rng: &mut impl CryptoRngCore,
    ) {
        let (proof, statements) = generate_valid_proof::<REPETITIONS, Language>(
            language_public_parameters,
            witnesses.clone(),
            rng,
        );

        assert!(
            proof
                .verify(&PhantomData, language_public_parameters, statements)
                .is_ok(),
            "valid proofs should verify"
        );
    }

    pub fn invalid_proof_fails_verification<
        const REPETITIONS: usize,
        Language: language::Language<REPETITIONS>,
    >(
        invalid_witness_space_value: Option<WitnessSpaceValue<REPETITIONS, Language>>,
        invalid_statement_space_value: Option<StatementSpaceValue<REPETITIONS, Language>>,
        language_public_parameters: &Language::PublicParameters,
        batch_size: usize,
        rng: &mut impl CryptoRngCore,
    ) {
        let witnesses =
            sample_witnesses::<REPETITIONS, Language>(language_public_parameters, batch_size, rng);

        let (valid_proof, statements) = generate_valid_proof::<REPETITIONS, Language>(
            language_public_parameters,
            witnesses.clone(),
            rng,
        );

        let wrong_witness =
            sample_witness::<REPETITIONS, Language>(language_public_parameters, rng);

        let wrong_statement =
            Language::homomorphose(&wrong_witness, language_public_parameters).unwrap();

        assert!(
            matches!(
                valid_proof
                    .verify(
                        &PhantomData,
                        language_public_parameters,
                        statements
                            .clone()
                            .into_iter()
                            .take(batch_size - 1)
                            .chain(vec![wrong_statement.clone()])
                            .collect(),
                    )
                    .err()
                    .unwrap(),
                Error::Proof(proof::Error::ProofVerification)
            ),
            "valid proof shouldn't verify against wrong statements"
        );

        let mut invalid_proof = valid_proof.clone();
        invalid_proof.responses = [wrong_witness.value(); REPETITIONS];

        assert!(
            matches!(
                invalid_proof
                    .verify(
                        &PhantomData,
                        language_public_parameters,
                        statements.clone(),
                    )
                    .err()
                    .unwrap(),
                Error::Proof(proof::Error::ProofVerification)
            ),
            "proof with a wrong response shouldn't verify"
        );

        let mut invalid_proof = valid_proof.clone();
        invalid_proof.statement_masks = [wrong_statement.neutral().value(); REPETITIONS];

        assert!(
            matches!(
                invalid_proof
                    .verify(
                        &PhantomData,
                        language_public_parameters,
                        statements.clone(),
                    )
                    .err()
                    .unwrap(),
                Error::Proof(proof::Error::ProofVerification)
            ),
            "proof with a neutral statement_mask shouldn't verify"
        );

        let mut invalid_proof = valid_proof.clone();
        invalid_proof.responses = [wrong_witness.neutral().value(); REPETITIONS];

        assert!(
            matches!(
                invalid_proof
                    .verify(
                        &PhantomData,
                        language_public_parameters,
                        statements.clone(),
                    )
                    .err()
                    .unwrap(),
                Error::Proof(proof::Error::ProofVerification)
            ),
            "proof with a neutral response shouldn't verify"
        );

        if let Some(invalid_statement_space_value) = invalid_statement_space_value {
            let mut invalid_proof = valid_proof.clone();
            invalid_proof.statement_masks = [invalid_statement_space_value; REPETITIONS];

            assert!(matches!(
            invalid_proof
                .verify(
                    &PhantomData,
                    language_public_parameters,
                    statements.clone(),
                )
                .err()
                .unwrap(),
            Error::GroupInstantiation(group::Error::InvalidGroupElement)),
                    "proof with an invalid statement_mask value should generate an invalid parameter error when checking the element is not in the group"
            );
        }

        if let Some(invalid_witness_space_value) = invalid_witness_space_value {
            let mut invalid_proof = valid_proof.clone();
            invalid_proof.responses = [invalid_witness_space_value; REPETITIONS];

            assert!(matches!(
            invalid_proof
                .verify(
                    &PhantomData,
                    language_public_parameters,
                    statements.clone(),
                )
                .err()
                .unwrap(),
            Error::GroupInstantiation(group::Error::InvalidGroupElement)),
                    "proof with an invalid response value should generate an invalid parameter error when checking the element is not in the group"
            );
        }
    }

    /// Simulates a malicious prover that tries to trick an honest verifier by proving a statement over wrong public parameters.
    pub fn proof_over_invalid_public_parameters_fails_verification<
        const REPETITIONS: usize,
        Language: language::Language<REPETITIONS>,
    >(
        prover_language_public_parameters: &Language::PublicParameters,
        verifier_language_public_parameters: &Language::PublicParameters,
        batch_size: usize,
        rng: &mut impl CryptoRngCore,
    ) {
        let witnesses =
            sample_witnesses::<REPETITIONS, Language>(&verifier_language_public_parameters, batch_size, rng);

        let (proof, statements) = generate_valid_proof::<REPETITIONS, Language>(
            &prover_language_public_parameters,
            witnesses,
            rng,
        );

        assert!(
            matches!(
                proof
                    .verify(
                        &PhantomData,
                        &verifier_language_public_parameters,
                        statements,
                    )
                    .err()
                    .unwrap(),
                Error::Proof(proof::Error::ProofVerification)
            ),
            "proof over wrong public parameters shouldn't verify"
        );
    }

    fn setup_partial_transcript<const REPETITIONS: usize,
        Language: language::Language<REPETITIONS>, ProtocolContext: Serialize>(
        language_name: bool,
        protocol_context: Option<ProtocolContext>,
        language_public_parameters: Option<Language::PublicParameters>,
        statements: Option<Vec<group::Value<Language::StatementSpaceGroupElement>>>,
        statement_masks_values: Option<[group::Value<Language::StatementSpaceGroupElement>; REPETITIONS]>,
    ) -> Transcript {
        let mut transcript = if language_name { Transcript::new(Language::NAME.as_bytes()) } else { Transcript::new("".as_bytes()) };

        protocol_context.map(|protocol_context| transcript.serialize_to_transcript_as_json(b"protocol context", &protocol_context).unwrap());

        language_public_parameters.map(|language_public_parameters| {
            transcript.serialize_to_transcript_as_json(
                b"language public parameters",
                &language_public_parameters,
            ).unwrap();

            transcript.serialize_to_transcript_as_json(
                b"witness space public parameters",
                &language_public_parameters.witness_space_public_parameters(),
            ).unwrap();

            transcript.serialize_to_transcript_as_json(
                b"statement space public parameters",
                &language_public_parameters.statement_space_public_parameters(),
            )
        });

        statements.map(|statements|

            statements.iter().for_each(|statement|
                transcript
                    .serialize_to_transcript_as_json(b"statement value", &statement)
                    .unwrap()
            ));

        statement_masks_values.map(|statement_masks|
            statement_masks.iter().for_each(|statement_mask| {
                transcript
                    .serialize_to_transcript_as_json(b"statement mask value", &statement_mask)
                    .unwrap()
            }));

        transcript
    }

    /// Test weak Fiat-Shamir attacks.
    pub fn proof_with_incomplete_transcript_fails<
        const REPETITIONS: usize,
        Language: language::Language<REPETITIONS>,
    >(
        language_public_parameters: &Language::PublicParameters,
        batch_size: usize,
        rng: &mut impl CryptoRngCore,
    ) {
        let witnesses =
            sample_witnesses::<REPETITIONS, Language>(language_public_parameters, batch_size, rng);
        let protocol_context = "valid protocol context".to_string();
        let (proof, statements) =
            Proof::<REPETITIONS, Language, String>::prove(
                &protocol_context,
                language_public_parameters,
                witnesses,
                rng,
            )
                .unwrap();

        let statement_values: Vec<group::Value<Language::StatementSpaceGroupElement>> = statements.iter()
            .map(|statement| statement.value())
            .collect();

        assert!(
            proof
                .verify_with_transcript(&mut setup_partial_transcript::<REPETITIONS, Language, String>(
                    true,
                    Some(protocol_context.clone()),
                    Some(language_public_parameters.clone()),
                    Some(statement_values.clone()),
                    Some(proof.statement_masks.clone()),
                ), language_public_parameters, statements.clone())
                .is_ok(),
            "proofs with complete transcripts should verify"
        );

        assert!(matches!(
            proof
                .verify_with_transcript(&mut setup_partial_transcript::<REPETITIONS, Language, String>(
                    false,
                    Some(protocol_context.clone()),
                    Some(language_public_parameters.clone()),
                    Some(statement_values.clone()),
                    Some(proof.statement_masks.clone()),
                ), language_public_parameters, statements.clone()).err()
                .unwrap(),
            Error::Proof(proof::Error::ProofVerification),),
                "proofs with incomplete transcripts (missing language name) should fail"
        );

        assert!(matches!(
            proof
                .verify_with_transcript(&mut setup_partial_transcript::<REPETITIONS, Language, String>(
                    true,
                    None,
                    Some(language_public_parameters.clone()),
                    Some(statement_values.clone()),
                    Some(proof.statement_masks.clone()),
                ), language_public_parameters, statements.clone()).err()
                .unwrap(),
            Error::Proof(proof::Error::ProofVerification),),
                "proofs with incomplete transcripts (missing protocol context) should fail"
        );

        assert!(matches!(
            proof
                .verify_with_transcript(&mut setup_partial_transcript::<REPETITIONS, Language, String>(
                    true,
                    Some(protocol_context.clone()),
                    None,
                    Some(statement_values.clone()),
                    Some(proof.statement_masks.clone()),
                ), language_public_parameters, statements.clone()).err()
                .unwrap(),
            Error::Proof(proof::Error::ProofVerification),),
                "proofs with incomplete transcripts (missing public parameters) should fail"
        );

        assert!(matches!(
            proof
                .verify_with_transcript(&mut setup_partial_transcript::<REPETITIONS, Language, String>(
                    true,
                    Some(protocol_context.clone()),
                    Some(language_public_parameters.clone()),
                    None,
                    Some(proof.statement_masks.clone()),
                ), language_public_parameters, statements.clone()).err()
                .unwrap(),
            Error::Proof(proof::Error::ProofVerification),),
                "proofs with incomplete transcripts (missing statements) should fail"
        );

        assert!(matches!(
            proof
                .verify_with_transcript(&mut setup_partial_transcript::<REPETITIONS, Language, String>(
                    true,
                    Some(protocol_context.clone()),
                    Some(language_public_parameters.clone()),
                    Some(statement_values.clone()),
                    None,
                ), language_public_parameters, statements.clone()).err()
                .unwrap(),
            Error::Proof(proof::Error::ProofVerification),),
                "proofs with incomplete transcripts (missing statement masks) should fail"
        );
    }

    pub fn benchmark_proof<const REPETITIONS: usize, Language: language::Language<REPETITIONS>>(
<<<<<<< HEAD
        language_public_parameters: Language::PublicParameters,
        extra_description: Option<String>,
    ) {
        let measurement = WallTime;

        println!(
            "Language Name, Repetitions, Extra Description, Batch Size, Batch Normalize Time (µs), Setup Transcript Time (µs), Prove Time (µs), Verification Time (µs)",
=======
        language_public_parameters: &Language::PublicParameters,
        extra_description: Option<String>,
        as_millis: bool,
    ) {
        let measurement = WallTime;

        let timestamp = if as_millis { "ms" } else { "µs" };
        println!(
            "\nLanguage Name, Repetitions, Extra Description, Batch Size, Batch Normalize Time (µs), Setup Transcript Time (µs), Prove Time ({timestamp}), Verification Time ({timestamp})",
>>>>>>> c6ea4d8c
        );

        for batch_size in [1, 10, 100, 1000, 10000] {
            let witnesses =
<<<<<<< HEAD
                sample_witnesses::<REPETITIONS, Language>(&language_public_parameters, batch_size, &mut OsRng);

            let statements: Result<Vec<_>> = witnesses
                .iter()
                .map(|witness| Language::homomorphose(witness, &language_public_parameters))
=======
                sample_witnesses::<REPETITIONS, Language>(language_public_parameters, batch_size, &mut OsRng);

            let statements: Result<Vec<_>> = witnesses
                .iter()
                .map(|witness| Language::homomorphose(witness, language_public_parameters))
>>>>>>> c6ea4d8c
                .collect();

            let statements = statements.unwrap();

            let now = measurement.start();
            criterion::black_box(statements.iter().map(|x| x.value()).collect::<Vec<_>>());
            let normalize_time = measurement.end(now);

            let statements_values: Vec<_> = statements.iter().map(|x| x.value()).collect();

            let now = measurement.start();
            criterion::black_box(Proof::<REPETITIONS, Language, PhantomData<()>>::setup_transcript(
                &PhantomData,
<<<<<<< HEAD
                &language_public_parameters,
=======
                language_public_parameters,
>>>>>>> c6ea4d8c
                statements_values.clone(),
                // just a stub value as the value doesn't affect the benchmarking of
                // this function
                &[*statements_values.first().unwrap(); REPETITIONS],
            ).unwrap());
            let setup_transcript_time = measurement.end(now);

            let now = measurement.start();
            let proof = Proof::<REPETITIONS, Language, PhantomData<()>>::prove_with_statements(
                &PhantomData,
<<<<<<< HEAD
                &language_public_parameters,
=======
                language_public_parameters,
>>>>>>> c6ea4d8c
                witnesses.clone(),
                statements.clone(),
                &mut OsRng,
            )
                .unwrap();
            let prove_time = measurement.end(now);

            let now = measurement.start();

            proof.verify(
                &PhantomData,
<<<<<<< HEAD
                &language_public_parameters,
=======
                language_public_parameters,
>>>>>>> c6ea4d8c
                statements.clone(),
            ).unwrap();

            let verify_time = measurement.end(now);

            println!(
<<<<<<< HEAD
                "{:?}, {:?}, {:?}, {batch_size}, {:?}, {:?}, {:?}, {:?}",
=======
                "{}, {}, {}, {batch_size}, {:?}, {:?}, {:?}, {:?}",
>>>>>>> c6ea4d8c
                Language::NAME,
                REPETITIONS,
                extra_description.clone().unwrap_or("".to_string()),
                normalize_time.as_micros(),
                setup_transcript_time.as_micros(),
<<<<<<< HEAD
                prove_time.as_micros(),
                verify_time.as_micros(),
=======
                if as_millis { prove_time.as_millis() } else { prove_time.as_micros() },
                if as_millis { verify_time.as_millis() } else { verify_time.as_micros() },
>>>>>>> c6ea4d8c
            );
        }
    }
}<|MERGE_RESOLUTION|>--- conflicted
+++ resolved
@@ -792,15 +792,6 @@
     }
 
     pub fn benchmark_proof<const REPETITIONS: usize, Language: language::Language<REPETITIONS>>(
-<<<<<<< HEAD
-        language_public_parameters: Language::PublicParameters,
-        extra_description: Option<String>,
-    ) {
-        let measurement = WallTime;
-
-        println!(
-            "Language Name, Repetitions, Extra Description, Batch Size, Batch Normalize Time (µs), Setup Transcript Time (µs), Prove Time (µs), Verification Time (µs)",
-=======
         language_public_parameters: &Language::PublicParameters,
         extra_description: Option<String>,
         as_millis: bool,
@@ -810,24 +801,15 @@
         let timestamp = if as_millis { "ms" } else { "µs" };
         println!(
             "\nLanguage Name, Repetitions, Extra Description, Batch Size, Batch Normalize Time (µs), Setup Transcript Time (µs), Prove Time ({timestamp}), Verification Time ({timestamp})",
->>>>>>> c6ea4d8c
         );
 
         for batch_size in [1, 10, 100, 1000, 10000] {
             let witnesses =
-<<<<<<< HEAD
-                sample_witnesses::<REPETITIONS, Language>(&language_public_parameters, batch_size, &mut OsRng);
-
-            let statements: Result<Vec<_>> = witnesses
-                .iter()
-                .map(|witness| Language::homomorphose(witness, &language_public_parameters))
-=======
                 sample_witnesses::<REPETITIONS, Language>(language_public_parameters, batch_size, &mut OsRng);
 
             let statements: Result<Vec<_>> = witnesses
                 .iter()
                 .map(|witness| Language::homomorphose(witness, language_public_parameters))
->>>>>>> c6ea4d8c
                 .collect();
 
             let statements = statements.unwrap();
@@ -841,11 +823,7 @@
             let now = measurement.start();
             criterion::black_box(Proof::<REPETITIONS, Language, PhantomData<()>>::setup_transcript(
                 &PhantomData,
-<<<<<<< HEAD
-                &language_public_parameters,
-=======
                 language_public_parameters,
->>>>>>> c6ea4d8c
                 statements_values.clone(),
                 // just a stub value as the value doesn't affect the benchmarking of
                 // this function
@@ -856,11 +834,7 @@
             let now = measurement.start();
             let proof = Proof::<REPETITIONS, Language, PhantomData<()>>::prove_with_statements(
                 &PhantomData,
-<<<<<<< HEAD
-                &language_public_parameters,
-=======
                 language_public_parameters,
->>>>>>> c6ea4d8c
                 witnesses.clone(),
                 statements.clone(),
                 &mut OsRng,
@@ -872,34 +846,21 @@
 
             proof.verify(
                 &PhantomData,
-<<<<<<< HEAD
-                &language_public_parameters,
-=======
                 language_public_parameters,
->>>>>>> c6ea4d8c
                 statements.clone(),
             ).unwrap();
 
             let verify_time = measurement.end(now);
 
             println!(
-<<<<<<< HEAD
-                "{:?}, {:?}, {:?}, {batch_size}, {:?}, {:?}, {:?}, {:?}",
-=======
                 "{}, {}, {}, {batch_size}, {:?}, {:?}, {:?}, {:?}",
->>>>>>> c6ea4d8c
                 Language::NAME,
                 REPETITIONS,
                 extra_description.clone().unwrap_or("".to_string()),
                 normalize_time.as_micros(),
                 setup_transcript_time.as_micros(),
-<<<<<<< HEAD
-                prove_time.as_micros(),
-                verify_time.as_micros(),
-=======
                 if as_millis { prove_time.as_millis() } else { prove_time.as_micros() },
                 if as_millis { verify_time.as_millis() } else { verify_time.as_micros() },
->>>>>>> c6ea4d8c
             );
         }
     }
