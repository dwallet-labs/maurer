--- conflicted
+++ resolved
@@ -791,21 +791,8 @@
         );
     }
 
-<<<<<<< HEAD
-    use criterion::Criterion;
-    use rand_core::OsRng;
-
-    use crate::{Proof, Result, test_helpers::generate_witnesses};
-
-    use super::*;
-
-    #[allow(dead_code)]
-    pub(crate) fn benchmark<const REPETITIONS: usize, Language: language::Language<REPETITIONS>>(
-        language_public_parameters: &Language::PublicParameters,
-=======
     pub fn benchmark_proof<const REPETITIONS: usize, Language: language::Language<REPETITIONS>>(
-        language_public_parameters: Language::PublicParameters,
->>>>>>> 9fa596a4
+        language_public_parameters: &Language::PublicParameters,
         extra_description: Option<String>,
     ) {
         let measurement = WallTime;
@@ -816,11 +803,11 @@
 
         for batch_size in [1, 10, 100, 1000, 10000] {
             let witnesses =
-                sample_witnesses::<REPETITIONS, Language>(&language_public_parameters, batch_size, &mut OsRng);
+                sample_witnesses::<REPETITIONS, Language>(language_public_parameters, batch_size, &mut OsRng);
 
             let statements: Result<Vec<_>> = witnesses
                 .iter()
-                .map(|witness| Language::homomorphose(witness, &language_public_parameters))
+                .map(|witness| Language::homomorphose(witness, language_public_parameters))
                 .collect();
 
             let statements = statements.unwrap();
@@ -834,7 +821,7 @@
             let now = measurement.start();
             criterion::black_box(Proof::<REPETITIONS, Language, PhantomData<()>>::setup_transcript(
                 &PhantomData,
-                &language_public_parameters,
+                language_public_parameters,
                 statements_values.clone(),
                 // just a stub value as the value doesn't affect the benchmarking of
                 // this function
@@ -845,7 +832,7 @@
             let now = measurement.start();
             let proof = Proof::<REPETITIONS, Language, PhantomData<()>>::prove_with_statements(
                 &PhantomData,
-                &language_public_parameters,
+                language_public_parameters,
                 witnesses.clone(),
                 statements.clone(),
                 &mut OsRng,
@@ -857,14 +844,14 @@
 
             proof.verify(
                 &PhantomData,
-                &language_public_parameters,
+                language_public_parameters,
                 statements.clone(),
             ).unwrap();
 
             let verify_time = measurement.end(now);
 
             println!(
-                "{:?}, {:?}, {:?}, {batch_size}, {:?}, {:?}, {:?}, {:?}",
+                "{}, {}, {}, {batch_size}, {:?}, {:?}, {:?}, {:?}",
                 Language::NAME,
                 REPETITIONS,
                 extra_description.clone().unwrap_or("".to_string()),
