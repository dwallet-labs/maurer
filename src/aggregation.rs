// Author: dWallet Labs, Ltd.
// SPDX-License-Identifier: BSD-3-Clause-Clear

use std::collections::{HashMap, HashSet};

use group::PartyID;

use crate::{language, Proof, Result};

pub mod commitment_round;
pub mod decommitment_round;
pub mod proof_share_round;
pub mod proof_aggregation_round;

pub type Output<const REPETITIONS: usize, Language, ProtocolContext> = (
    Proof<REPETITIONS, Language, ProtocolContext>,
    Vec<language::StatementSpaceGroupElement<REPETITIONS, Language>>,
);

fn process_incoming_messages<T>(party_id: PartyID, provers: HashSet<PartyID>, messages: HashMap<PartyID, T>) -> Result<HashMap<PartyID, T>> {
    // First remove parties that didn't participate in the previous round, as they shouldn't be
    // allowed to join the session half-way, and we can self-heal this malicious behaviour
    // without needing to stop the session and report.
    let messages: HashMap<PartyID, _> = messages
        .into_iter()
        .filter(|(pid, _)| *pid != party_id)
        .filter(|(pid, _)| provers.contains(pid))
        .collect();

    let current_round_party_ids: HashSet<PartyID> = messages.keys().filter(|&pid| *pid != party_id).copied().collect();

    let other_provers = provers.into_iter().filter(|pid| *pid != party_id).collect();

    let unresponsive_parties: Vec<PartyID> = current_round_party_ids
        .symmetric_difference(&other_provers)
        .cloned()
        .collect();

    if !unresponsive_parties.is_empty() {
        return Err(proof::aggregation::Error::UnresponsiveParties(unresponsive_parties))?;
    }

    Ok(messages)
}

#[cfg(feature = "test_helpers")]
pub(super) mod test_helpers {
    use std::collections::HashMap;
    use std::iter;
    use std::marker::PhantomData;
    use proof::aggregation::test_helpers::aggregates_internal;
    use rand_core::OsRng;

    use crate::Language;
    use crate::test_helpers::sample_witnesses;

    use super::*;

    pub fn sample_witnesses_for_aggregation<
        const REPETITIONS: usize,
        Lang: Language<REPETITIONS>,
    >(
        language_public_parameters: &Lang::PublicParameters,
        number_of_parties: usize,
        batch_size: usize,
    ) -> Vec<Vec<Lang::WitnessSpaceGroupElement>> {
        iter::repeat_with(|| {
            sample_witnesses::<REPETITIONS, Lang>(language_public_parameters, batch_size, &mut OsRng)
        })
            .take(number_of_parties)
            .collect()
    }

    fn setup<const REPETITIONS: usize, Lang: Language<REPETITIONS>>(
        language_public_parameters: &Lang::PublicParameters,
        witnesses: Vec<Vec<Lang::WitnessSpaceGroupElement>>,
    ) -> HashMap<
        PartyID,
        commitment_round::Party<REPETITIONS, Lang, PhantomData<()>>,
    > {
        let number_of_parties = witnesses.len().try_into().unwrap();
        let provers = HashSet::from_iter(1..=number_of_parties);

        witnesses
            .into_iter()
            .enumerate()
            .map(|(party_id, witnesses)| {
                let party_id: u16 = (party_id + 1).try_into().unwrap();
                (
                    party_id,
                    commitment_round::Party::new_session(
                        party_id,
                        provers.clone(),
                        language_public_parameters.clone(),
                        PhantomData,
                        witnesses,
                        &mut OsRng,
                    )
                        .unwrap(),
                )
            })
            .collect()
    }

    pub fn aggregates<const REPETITIONS: usize, Lang: Language<REPETITIONS>>(
        language_public_parameters: &Lang::PublicParameters,
        number_of_parties: usize,
        batch_size: usize,
    ) {
        let witnesses = sample_witnesses_for_aggregation::<REPETITIONS, Lang>(language_public_parameters, number_of_parties, batch_size);
        let commitment_round_parties = setup::<REPETITIONS, Lang>(language_public_parameters, witnesses);

        let (_,
            _,
            _,
            _,
            _, (proof, statements)) = aggregates_internal(commitment_round_parties);

        assert!(
            proof
                .verify(&PhantomData, &language_public_parameters, statements)
                .is_ok(),
            "valid aggregated proofs should verify"
        );
    }

    pub fn benchmark_aggregation<const REPETITIONS: usize, Lang: Language<REPETITIONS>>(
        language_public_parameters: &Lang::PublicParameters,
        extra_description: Option<String>,
    ) {
        println!(
            "Language Name, Repetitions, Extra Description, Number of Parties, Batch Size, Commitment Round Time (µs), Decommitment Round Time (µs), Proof Share Round Time (µs), Proof Aggregation Round Time (µs), Protocol Time (µs)",
        );

<<<<<<< HEAD
        let commitment_round_parties: HashMap<
            PartyID,
            commitment_round::Party<REPETITIONS, Lang, PhantomData<()>>,
        > = witnesses
            .into_iter()
            .enumerate()
            .map(|(party_id, witnesses)| {
                let party_id: u16 = (party_id + 1).try_into().unwrap();
                (
                    party_id,
                    commitment_round::Party::new_session(
                        party_id,
                        provers.clone(),
                        language_public_parameters.clone(),
                        PhantomData,
                        witnesses,
                        rng,
                    )
                        .unwrap(),
                )
            })
            .collect();

        let (commitment_round_time,
            decommitment_round_time,
            proof_share_round_time,
            proof_aggregation_round_time,
            total_time, _) = benchmark_internal_multiple(commitment_round_parties
                                                             .into_iter()
                                                             .map(|(party_id, party)| (party_id, vec![party]))
                                                             .collect(), g, rng);

        println!("commitment round took {:?}", commitment_round_time);
        println!("decommitment round took {:?}", decommitment_round_time);
        println!("proof share round took {:?}", proof_share_round_time);
        println!("proof aggregation round took {:?}", proof_aggregation_round_time);
        println!("protocol took {:?}", total_time);
=======
        for number_of_parties in [10, 100, 1000] {
            for batch_size in [1, 10, 100, 1000, 10000] {
                let witnesses = sample_witnesses_for_aggregation::<REPETITIONS, Lang>(language_public_parameters, number_of_parties, batch_size);
                let commitment_round_parties = setup::<REPETITIONS, Lang>(language_public_parameters, witnesses);

                let (commitment_round_time,
                    decommitment_round_time,
                    proof_share_round_time,
                    proof_aggregation_round_time,
                    total_time, _) = aggregates_internal(commitment_round_parties);

                println!(
                    "{:?}, {:?}, {:?}, {number_of_parties}, {batch_size}, {:?}, {:?}, {:?}, {:?}, {:?}",
                    Lang::NAME,
                    REPETITIONS,
                    extra_description.clone().unwrap_or("".to_string()),
                    commitment_round_time.as_micros(),
                    decommitment_round_time.as_micros(),
                    proof_share_round_time.as_micros(),
                    proof_aggregation_round_time.as_micros(),
                    total_time.as_micros()
                );
            }
        }
>>>>>>> 9fa596a4
    }
}<|MERGE_RESOLUTION|>--- conflicted
+++ resolved
@@ -132,45 +132,6 @@
             "Language Name, Repetitions, Extra Description, Number of Parties, Batch Size, Commitment Round Time (µs), Decommitment Round Time (µs), Proof Share Round Time (µs), Proof Aggregation Round Time (µs), Protocol Time (µs)",
         );
 
-<<<<<<< HEAD
-        let commitment_round_parties: HashMap<
-            PartyID,
-            commitment_round::Party<REPETITIONS, Lang, PhantomData<()>>,
-        > = witnesses
-            .into_iter()
-            .enumerate()
-            .map(|(party_id, witnesses)| {
-                let party_id: u16 = (party_id + 1).try_into().unwrap();
-                (
-                    party_id,
-                    commitment_round::Party::new_session(
-                        party_id,
-                        provers.clone(),
-                        language_public_parameters.clone(),
-                        PhantomData,
-                        witnesses,
-                        rng,
-                    )
-                        .unwrap(),
-                )
-            })
-            .collect();
-
-        let (commitment_round_time,
-            decommitment_round_time,
-            proof_share_round_time,
-            proof_aggregation_round_time,
-            total_time, _) = benchmark_internal_multiple(commitment_round_parties
-                                                             .into_iter()
-                                                             .map(|(party_id, party)| (party_id, vec![party]))
-                                                             .collect(), g, rng);
-
-        println!("commitment round took {:?}", commitment_round_time);
-        println!("decommitment round took {:?}", decommitment_round_time);
-        println!("proof share round took {:?}", proof_share_round_time);
-        println!("proof aggregation round took {:?}", proof_aggregation_round_time);
-        println!("protocol took {:?}", total_time);
-=======
         for number_of_parties in [10, 100, 1000] {
             for batch_size in [1, 10, 100, 1000, 10000] {
                 let witnesses = sample_witnesses_for_aggregation::<REPETITIONS, Lang>(language_public_parameters, number_of_parties, batch_size);
@@ -183,7 +144,7 @@
                     total_time, _) = aggregates_internal(commitment_round_parties);
 
                 println!(
-                    "{:?}, {:?}, {:?}, {number_of_parties}, {batch_size}, {:?}, {:?}, {:?}, {:?}, {:?}",
+                    "{}, {}, {}, {number_of_parties}, {batch_size}, {:?}, {:?}, {:?}, {:?}, {:?}",
                     Lang::NAME,
                     REPETITIONS,
                     extra_description.clone().unwrap_or("".to_string()),
@@ -195,6 +156,5 @@
                 );
             }
         }
->>>>>>> 9fa596a4
     }
 }