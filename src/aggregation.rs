--- conflicted
+++ resolved
@@ -165,11 +165,7 @@
     ) {
         let timestamp = if as_millis { "ms" } else { "µs" };
         println!(
-<<<<<<< HEAD
-            "Language Name, Repetitions, Extra Description, Number of Parties, Batch Size, Commitment Round Time ({timestamp}), Decommitment Round Time ({timestamp}), Proof Share Round Time ({timestamp}), Proof Aggregation Round Time ({timestamp}), Protocol Time ({timestamp})",
-=======
             "\nLanguage Name, Repetitions, Extra Description, Number of Parties, Batch Size, Commitment Round Time ({timestamp}), Decommitment Round Time ({timestamp}), Proof Share Round Time ({timestamp}), Proof Aggregation Round Time ({timestamp}), Protocol Time ({timestamp})",
->>>>>>> 5193e3b9
         );
 
         for number_of_parties in [10, 100, 1000] {
