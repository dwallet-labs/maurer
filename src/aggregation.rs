// Author: dWallet Labs, Ltd.
// SPDX-License-Identifier: BSD-3-Clause-Clear

use std::collections::{HashMap, HashSet};

use group::PartyID;

use crate::{language, Proof, Result};

pub mod commitment_round;
pub mod decommitment_round;
pub mod proof_share_round;
pub mod proof_aggregation_round;

pub type Output<const REPETITIONS: usize, Language, ProtocolContext> = (
    Proof<REPETITIONS, Language, ProtocolContext>,
    Vec<language::StatementSpaceGroupElement<REPETITIONS, Language>>,
);

fn process_incoming_messages<T>(party_id: PartyID, provers: HashSet<PartyID>, messages: HashMap<PartyID, T>) -> Result<HashMap<PartyID, T>> {
    // First remove parties that didn't participate in the previous round, as they shouldn't be
    // allowed to join the session half-way, and we can self-heal this malicious behaviour
    // without needing to stop the session and report.
    let messages: HashMap<PartyID, _> = messages
        .into_iter()
        .filter(|(pid, _)| *pid != party_id)
        .filter(|(pid, _)| provers.contains(pid))
        .collect();

    let current_round_party_ids: HashSet<PartyID> = messages.keys().filter(|&pid| *pid != party_id).copied().collect();

    let other_provers = provers.into_iter().filter(|pid| *pid != party_id).collect();

<<<<<<< HEAD
    let unresponsive_parties: Vec<PartyID> = current_round_party_ids
        .symmetric_difference(&other_provers)
=======
    let other_provers: HashSet<_> = provers.into_iter().filter(|pid| *pid != party_id).collect();

    let mut unresponsive_parties: Vec<PartyID> = other_provers
        .symmetric_difference(&current_round_party_ids)
>>>>>>> c6ea4d8c
        .cloned()
        .collect();

    unresponsive_parties.sort();

    if !unresponsive_parties.is_empty() {
        return Err(proof::aggregation::Error::UnresponsiveParties(unresponsive_parties))?;
    }

    Ok(messages)
}

#[cfg(feature = "test_helpers")]
pub(super) mod test_helpers {
    use std::collections::HashMap;
    use std::iter;
    use std::marker::PhantomData;
    use proof::aggregation::test_helpers::aggregates_internal;
    use rand_core::OsRng;

    use crate::Language;
    use crate::test_helpers::sample_witnesses;

    use super::*;

    pub fn sample_witnesses_for_aggregation<
        const REPETITIONS: usize,
        Lang: Language<REPETITIONS>,
    >(
        language_public_parameters: &Lang::PublicParameters,
        number_of_parties: usize,
        batch_size: usize,
    ) -> Vec<Vec<Lang::WitnessSpaceGroupElement>> {
        iter::repeat_with(|| {
            sample_witnesses::<REPETITIONS, Lang>(language_public_parameters, batch_size, &mut OsRng)
        })
            .take(number_of_parties)
            .collect()
    }

    fn setup<const REPETITIONS: usize, Lang: Language<REPETITIONS>>(
        language_public_parameters: &Lang::PublicParameters,
        witnesses: Vec<Vec<Lang::WitnessSpaceGroupElement>>,
    ) -> HashMap<
        PartyID,
        commitment_round::Party<REPETITIONS, Lang, PhantomData<()>>,
    > {
        let number_of_parties = witnesses.len().try_into().unwrap();
        let provers = HashSet::from_iter(1..=number_of_parties);

        witnesses
            .into_iter()
            .enumerate()
            .map(|(party_id, witnesses)| {
                let party_id: u16 = (party_id + 1).try_into().unwrap();
                (
                    party_id,
                    commitment_round::Party::new_session(
                        party_id,
                        provers.clone(),
                        language_public_parameters.clone(),
                        PhantomData,
                        witnesses,
                        &mut OsRng,
                    )
                        .unwrap(),
                )
            })
            .collect()
    }

    pub fn aggregates<const REPETITIONS: usize, Lang: Language<REPETITIONS>>(
        language_public_parameters: &Lang::PublicParameters,
        number_of_parties: usize,
        batch_size: usize,
    ) {
        let witnesses = sample_witnesses_for_aggregation::<REPETITIONS, Lang>(language_public_parameters, number_of_parties, batch_size);
        let commitment_round_parties = setup::<REPETITIONS, Lang>(language_public_parameters, witnesses);

        let (_,
            _,
            _,
            _,
            _, (proof, statements)) = aggregates_internal(commitment_round_parties);

        assert!(
            proof
                .verify(&PhantomData, &language_public_parameters, statements)
                .is_ok(),
            "valid aggregated proofs should verify"
        );
    }

    pub fn benchmark_aggregation<const REPETITIONS: usize, Lang: Language<REPETITIONS>>(
        language_public_parameters: &Lang::PublicParameters,
        extra_description: Option<String>,
    ) {
        println!(
            "Language Name, Repetitions, Extra Description, Number of Parties, Batch Size, Commitment Round Time (µs), Decommitment Round Time (µs), Proof Share Round Time (µs), Proof Aggregation Round Time (µs), Protocol Time (µs)",
        );

        for number_of_parties in [10, 100, 1000] {
            for batch_size in [1, 10, 100, 1000, 10000] {
                let witnesses = sample_witnesses_for_aggregation::<REPETITIONS, Lang>(language_public_parameters, number_of_parties, batch_size);
                let commitment_round_parties = setup::<REPETITIONS, Lang>(language_public_parameters, witnesses);

                let (commitment_round_time,
                    decommitment_round_time,
                    proof_share_round_time,
                    proof_aggregation_round_time,
                    total_time, _) = aggregates_internal(commitment_round_parties);

                println!(
                    "{:?}, {:?}, {:?}, {number_of_parties}, {batch_size}, {:?}, {:?}, {:?}, {:?}, {:?}",
                    Lang::NAME,
                    REPETITIONS,
                    extra_description.clone().unwrap_or("".to_string()),
                    commitment_round_time.as_micros(),
                    decommitment_round_time.as_micros(),
                    proof_share_round_time.as_micros(),
                    proof_aggregation_round_time.as_micros(),
                    total_time.as_micros()
                );
            }
        }
    }
}<|MERGE_RESOLUTION|>--- conflicted
+++ resolved
@@ -31,15 +31,10 @@
 
     let other_provers = provers.into_iter().filter(|pid| *pid != party_id).collect();
 
-<<<<<<< HEAD
-    let unresponsive_parties: Vec<PartyID> = current_round_party_ids
-        .symmetric_difference(&other_provers)
-=======
     let other_provers: HashSet<_> = provers.into_iter().filter(|pid| *pid != party_id).collect();
 
     let mut unresponsive_parties: Vec<PartyID> = other_provers
         .symmetric_difference(&current_round_party_ids)
->>>>>>> c6ea4d8c
         .cloned()
         .collect();
 
