// Author: dWallet Labs, Ltd.
// SPDX-License-Identifier: BSD-3-Clause-Clear

use std::collections::{HashMap, HashSet};

use group::PartyID;

use crate::{language, Proof, Result};

pub mod commitment_round;
pub mod decommitment_round;
pub mod proof_share_round;
pub mod proof_aggregation_round;

pub type Output<const REPETITIONS: usize, Language, ProtocolContext> = (
    Proof<REPETITIONS, Language, ProtocolContext>,
    Vec<language::StatementSpaceGroupElement<REPETITIONS, Language>>,
);

fn process_incoming_messages<T>(party_id: PartyID, provers: HashSet<PartyID>, messages: HashMap<PartyID, T>) -> Result<HashMap<PartyID, T>> {
    // First remove parties that didn't participate in the previous round, as they shouldn't be
    // allowed to join the session half-way, and we can self-heal this malicious behaviour
    // without needing to stop the session and report.
    let messages: HashMap<PartyID, _> = messages
        .into_iter()
        .filter(|(pid, _)| *pid != party_id)
        .filter(|(pid, _)| provers.contains(pid))
        .collect();

    let current_round_party_ids: HashSet<PartyID> = messages.keys().filter(|&pid| *pid != party_id).copied().collect();

    let other_provers = provers.into_iter().filter(|pid| *pid != party_id).collect();

    let unresponsive_parties: Vec<PartyID> = current_round_party_ids
        .symmetric_difference(&other_provers)
        .cloned()
        .collect();

    if !unresponsive_parties.is_empty() {
        return Err(proof::aggregation::Error::UnresponsiveParties(unresponsive_parties))?;
    }

    Ok(messages)
}

pub(super) mod test_helpers {
    use std::collections::HashMap;
    use std::marker::PhantomData;

<<<<<<< HEAD
    use crypto_bigint::rand_core::CryptoRngCore;
    use proof::aggregation::test_helpers::aggregates_internal;
=======
    #[cfg(feature = "benchmarking")]
    use criterion::{BenchmarkGroup, measurement::WallTime};
    use crypto_bigint::rand_core::CryptoRngCore;
    use group::GroupElement;
    use proof::aggregation::test_helpers::aggregates_internal;
    #[cfg(feature = "benchmarking")]
    use proof::aggregation::test_helpers::benchmark_internal_multiple;
>>>>>>> 6ef5747c

    use crate::Language;

    use super::*;

    pub fn aggregates<const REPETITIONS: usize, Lang: Language<REPETITIONS>>(
        language_public_parameters: &Lang::PublicParameters,
        witnesses: Vec<Vec<Lang::WitnessSpaceGroupElement>>,
        rng: &mut impl CryptoRngCore,
    ) {
        let number_of_parties = witnesses.len().try_into().unwrap();
        let provers = HashSet::from_iter(1..=number_of_parties);

        let commitment_round_parties: HashMap<
            PartyID,
            commitment_round::Party<REPETITIONS, Lang, PhantomData<()>>,
        > = witnesses
            .into_iter()
            .enumerate()
            .map(|(party_id, witnesses)| {
                let party_id: u16 = (party_id + 1).try_into().unwrap();
                (
                    party_id,
                    commitment_round::Party::new_session(
                        party_id,
                        provers.clone(),
                        language_public_parameters.clone(),
                        PhantomData,
                        witnesses,
                        rng,
                    )
                        .unwrap(),
                )
            })
            .collect();

        let (proof, statements) = aggregates_internal(commitment_round_parties, rng);

        assert!(
            proof
                .verify(&PhantomData, &language_public_parameters, statements)
                .is_ok(),
            "valid aggregated proofs should verify"
        );
    }

    #[cfg(feature = "benchmarking")]
    pub fn benchmark<const REPETITIONS: usize, Lang: Language<REPETITIONS>>(
        language_public_parameters: &Lang::PublicParameters,
        witnesses: Vec<Vec<Lang::WitnessSpaceGroupElement>>,
        g: &mut BenchmarkGroup<WallTime>,
        rng: &mut impl CryptoRngCore,
    ) {
        let number_of_parties = witnesses.len().try_into().unwrap();
        let provers = HashSet::from_iter(1..=number_of_parties);

        let commitment_round_parties: HashMap<
            PartyID,
            commitment_round::Party<REPETITIONS, Lang, PhantomData<()>>,
        > = witnesses
            .into_iter()
            .enumerate()
            .map(|(party_id, witnesses)| {
                let party_id: u16 = (party_id + 1).try_into().unwrap();
                (
                    party_id,
                    commitment_round::Party::new_session(
                        party_id,
                        provers.clone(),
                        language_public_parameters.clone(),
                        PhantomData,
                        witnesses,
                        rng,
                    )
                        .unwrap(),
                )
            })
            .collect();

        let (commitment_round_time,
            decommitment_round_time,
            proof_share_round_time,
            proof_aggregation_round_time,
            total_time, _) = benchmark_internal_multiple(commitment_round_parties
                                                             .into_iter()
                                                             .map(|(party_id, party)| (party_id, vec![party]))
                                                             .collect(), g, rng);
    }
}<|MERGE_RESOLUTION|>--- conflicted
+++ resolved
@@ -47,10 +47,6 @@
     use std::collections::HashMap;
     use std::marker::PhantomData;
 
-<<<<<<< HEAD
-    use crypto_bigint::rand_core::CryptoRngCore;
-    use proof::aggregation::test_helpers::aggregates_internal;
-=======
     #[cfg(feature = "benchmarking")]
     use criterion::{BenchmarkGroup, measurement::WallTime};
     use crypto_bigint::rand_core::CryptoRngCore;
@@ -58,7 +54,6 @@
     use proof::aggregation::test_helpers::aggregates_internal;
     #[cfg(feature = "benchmarking")]
     use proof::aggregation::test_helpers::benchmark_internal_multiple;
->>>>>>> 6ef5747c
 
     use crate::Language;
 
