--- conflicted
+++ resolved
@@ -5,14 +5,12 @@
 pub use proof::{Proof, BIT_SOUNDNESS_PROOFS_REPETITIONS, SOUND_PROOFS_REPETITIONS};
 
 pub mod aggregation;
-<<<<<<< HEAD
 pub mod knowledge_of_discrete_log;
-=======
->>>>>>> 17256b36
 pub mod language;
 mod proof;
 
-#[cfg(feature = "test_helpers")]
+#[cfg(any(test, feature = "benchmarking"))]
+#[allow(unused_imports)]
 pub mod test_helpers {
     pub use crate::aggregation::test_helpers::*;
     pub use crate::language::test_helpers::*;
@@ -53,12 +51,6 @@
         }
     }
 }
-<<<<<<< HEAD
-=======
-
-#[cfg(feature = "benchmarking")]
-criterion::criterion_group!(benches, empty_benchmark);
->>>>>>> 17256b36
 
 #[cfg(feature = "benchmarking")]
 criterion::criterion_group!(benches, knowledge_of_discrete_log::benches::benchmark,);