--- conflicted
+++ resolved
@@ -6,11 +6,8 @@
 
 pub mod language;
 mod proof;
-<<<<<<< HEAD
 pub mod committment_of_discrete_log;
-=======
 pub mod aggregation;
->>>>>>> e4ccdcff
 pub mod knowledge_of_discrete_log;
 
 #[cfg(feature = "test_helpers")]
@@ -27,13 +24,10 @@
     GroupInstantiation(#[from] group::Error),
     #[error("proof error")]
     Proof(#[from] ::proof::Error),
-<<<<<<< HEAD
+    #[error("aggregation error")]
+    Aggregation(#[from] ::proof::aggregation::Error),
     #[error("commitment error")]
     Commitment(#[from] commitment::Error),
-=======
-    #[error("aggregation error")]
-    Aggregation(#[from] ::proof::aggregation::Error),
->>>>>>> e4ccdcff
     #[error("unsupported repetitions: must be either 1 or 128")]
     UnsupportedRepetitions,
     #[error("invalid parameters")]
@@ -47,8 +41,6 @@
 /// Maurer result.
 pub type Result<T> = std::result::Result<T, Error>;
 
-<<<<<<< HEAD
-=======
 impl TryInto<::proof::aggregation::Error> for Error {
     type Error = Error;
 
@@ -60,13 +52,9 @@
     }
 }
 
->>>>>>> e4ccdcff
 #[cfg(feature = "benchmarking")]
 criterion::criterion_group!(
     benches,
     knowledge_of_discrete_log::benches::benchmark,
-<<<<<<< HEAD
     committment_of_discrete_log::benches::benchmark
-=======
->>>>>>> e4ccdcff
 );