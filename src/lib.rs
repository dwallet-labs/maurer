--- conflicted
+++ resolved
@@ -24,13 +24,10 @@
     GroupInstantiation(#[from] group::Error),
     #[error("proof error")]
     Proof(#[from] ::proof::Error),
-<<<<<<< HEAD
     #[error("commitment error")]
     Commitment(#[from] commitment::Error),
-=======
     #[error("aggregation error")]
     Aggregation(#[from] ::proof::aggregation::Error),
->>>>>>> 6c3a520f
     #[error("unsupported repetitions: must be either 1 or 128")]
     UnsupportedRepetitions,
     #[error("invalid parameters")]
